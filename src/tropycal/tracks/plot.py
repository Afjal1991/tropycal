import os, sys
import calendar
import numpy as np
import pandas as pd
import re
import scipy.interpolate as interp
import urllib
import warnings
from datetime import datetime as dt,timedelta
import scipy.ndimage as ndimage
import networkx as nx
from scipy.ndimage import gaussian_filter as gfilt

from ..plot import Plot

#Import tools
from .tools import *
from ..utils import *

try:
    import cartopy.feature as cfeature
    from cartopy import crs as ccrs
    from cartopy.mpl.gridliner import LONGITUDE_FORMATTER, LATITUDE_FORMATTER
except:
    warnings.warn("Warning: Cartopy is not installed in your python environment. Plotting functions will not work.")

try:
    import matplotlib.colors as mcolors
    import matplotlib.lines as mlines
    import matplotlib.patheffects as path_effects
    import matplotlib.pyplot as plt
    import matplotlib.ticker as mticker
    import matplotlib.patches as mpatches
    from matplotlib.offsetbox import TextArea, DrawingArea, OffsetImage, AnnotationBbox
except:
    warnings.warn("Warning: Matplotlib is not installed in your python environment. Plotting functions will not work.")

class TrackPlot(Plot):
    
    def __init__(self):
        
        self.use_credit = True
    
    def plot_storm(self,storm,domain="dynamic",plot_all=False,ax=None,return_ax=False,track_labels=False,save_path=None,prop={},map_prop={}):
        
        r"""
        Creates a plot of a single storm track.
        
        Parameters
        ----------
        storm : str, tuple or dict
            Requested storm. Can be either string of storm ID (e.g., "AL052019"), tuple with storm name and year (e.g., ("Matthew",2016)), or a dict entry.
        domain : str
            Domain for the plot. Can be one of the following:
            "dynamic" - default. Dynamically focuses the domain using the storm track(s) plotted.
            "north_atlantic" - North Atlantic Ocean basin
            "pacific" - East/Central Pacific Ocean basin
            "lonW/lonE/latS/latN" - Custom plot domain
        plot_all : bool
            Whether to plot dots for all observations along the track. If false, dots will be plotted every 6 hours. Default is false.
        ax : axes
            Instance of axes to plot on. If none, one will be generated. Default is none.
        return_ax : bool
            Whether to return axis at the end of the function. If false, plot will be displayed on the screen. Default is false.
        prop : dict
            Property of storm track lines.
        map_prop : dict
            Property of cartopy map.
        """
        
        #Set default properties
        default_prop={'dots':True,'fillcolor':'category','cmap':None,'levels':None,\
                      'linecolor':'k','linewidth':1.0,'ms':7.5,'title':True}
        default_map_prop={'res':'m','land_color':'#FBF5EA','ocean_color':'#EDFBFF','linewidth':0.5,'linecolor':'k','figsize':(14,9),'dpi':200}
        
        #Initialize plot
        prop = self.add_prop(prop,default_prop)
        map_prop = self.add_prop(map_prop,default_map_prop)
        self.plot_init(ax,map_prop)
        
        #--------------------------------------------------------------------------------------
        
        #Keep record of lat/lon coordinate extrema
        max_lat = None
        min_lat = None
        max_lon = None
        min_lon = None

        #Check for storm type, then get data for storm
        if isinstance(storm, str) == True:
            storm_data = self.data[storm]
        elif isinstance(storm, tuple) == True:
            storm = self.get_storm_id(storm[0],storm[1])
            storm_data = self.data[storm]
        elif isinstance(storm, dict) == True:
            storm_data = storm
        else:
            raise RuntimeError("Error: Storm must be a string (e.g., 'AL052019'), tuple (e.g., ('Matthew',2016)), or dict.")

        #Retrieve storm data
        lats = storm_data['lat']
        lons = storm_data['lon']
        vmax = storm_data['vmax']
        styp = storm_data['type']
        sdate = storm_data['date']
                
        #Account for cases crossing dateline
        if self.proj.proj4_params['lon_0'] == 180.0:
            new_lons = np.array(lons)
            new_lons[new_lons<0] = new_lons[new_lons<0]+360.0
            lons = new_lons.tolist()

        #Add to coordinate extrema
        if domain == 'dynamic_tropical':
            type_array = np.array(storm_data['type'])
            idx = np.where((type_array == 'SD') | (type_array == 'SS') | (type_array == 'TD') | (type_array == 'TS') | (type_array == 'HU'))
            use_lats = (np.array(storm_data['lat'])[idx]).tolist()
            use_lons = (np.array(storm_data['lon'])[idx]).tolist()
        else:
            use_lats = storm_data['lat']
            use_lons = storm_data['lon']
        
        if max_lat == None:
            max_lat = max(use_lats)
        else:
            if max(use_lats) > max_lat: max_lat = max(use_lats)
        if min_lat == None:
            min_lat = min(use_lats)
        else:
            if min(use_lats) < min_lat: min_lat = min(use_lats)
        if max_lon == None:
            max_lon = max(use_lons)
        else:
            if max(use_lons) > max_lon: max_lon = max(use_lons)
        if min_lon == None:
            min_lon = min(use_lons)
        else:
            if min(use_lons) < min_lon: min_lon = min(use_lons)

        #Plot background storm line
        type_line = np.array(['solid' if i in ['SS','SD','TD','TS','HU'] else 'dotted' for i in styp])
        typenum = np.cumsum([0]+[1 if type_line[i+1]!=j else 0\
                    for i,j in enumerate(type_line[:-1])])
        typedict = {k:v for k,v in zip(typenum,type_line)}
        for i in set(typenum):
            where = [j for j,k in enumerate(typenum) if k==i]
            where += [min([where[-1]+1,len(typenum)-1])]
            self.ax.plot(np.array(lons)[where],np.array(lats)[where],'-',
                          color='k',linewidth=prop['linewidth']*1.5,linestyle=typedict[i],transform=ccrs.PlateCarree())

        #Plot storm line as specified
        segmented_color = False
        if prop['linecolor'] == 'category':
            segmented_color = True
            ncol = [get_colors_sshws(np.nan_to_num(iwnd)) for iwnd in storm_data['vmax']]
        elif isinstance(prop['linecolor'],str) and prop['linecolor'] in storm_data.keys():
            segmented_color = True
            colorvar = storm_data[prop['linecolor']]
            if prop['levels'] is None:
                prop['levels'] = [np.nanmin(colorvar),np.nanmax(colorvar)]
            cmap,levels = get_cmap_levels(prop['linecolor'],prop['cmap'],prop['levels'])
            ncol = cmap((colorvar-min(levels))/(max(levels)-min(levels)))
        if segmented_color:
            for i in (np.arange(len(lats[1:]))+1):
                self.ax.plot([lons[i-1],lons[i]],[lats[i-1],lats[i]],
                              '-',color=ncol[i],linewidth=prop['linewidth'],linestyle='solid',transform=ccrs.PlateCarree())
        else:
            self.ax.plot(lons,lats,'-',color=prop['linecolor'],linewidth=prop['linewidth'],transform=ccrs.PlateCarree())

        #Plot storm dots as specified
        if prop['dots'] == True:
            segmented_color = False
            if prop['fillcolor'] == 'category':
                segmented_color = True
                ncol = [get_colors_sshws(np.nan_to_num(iwnd)) for iwnd in storm_data['vmax']]
            elif isinstance(prop['fillcolor'],str) and prop['fillcolor'] in storm_data.keys():
                segmented_color = True
                colorvar = storm_data[prop['fillcolor']]
                if prop['levels'] is None:
                    prop['levels'] = [np.nanmin(colorvar),np.nanmax(colorvar)]
                cmap,levels = get_cmap_levels(prop['fillcolor'],prop['cmap'],prop['levels'])
                ncol = cmap((colorvar-min(levels))/(max(levels)-min(levels)))
            elif isinstance(prop['fillcolor'],str):
                ncol = [prop['fillcolor']]*len(sdate)
            else:
                ncol = ['k']*len(sdate)
            #filter dots to only 6 hour intervals
            time_hr = np.array([i.strftime('%H%M') for i in sdate])
            if plot_all == False:
                time_idx = np.where((time_hr == '0000') | (time_hr == '0600') | (time_hr == '1200') | (time_hr == '1800'))
                lat_dots = np.array(lats)[time_idx]
                lon_dots = np.array(lons)[time_idx]
                vmax_dots = np.array(vmax)[time_idx]
                type_dots = np.array(styp)[time_idx]
                ncol = np.array(ncol)[time_idx]
            else:
                lat_dots = np.array(lats)
                lon_dots = np.array(lons)
                vmax_dots = np.array(vmax)
                type_dots = np.array(styp)
            for i,(ilon,ilat,iwnd,itype) in enumerate(zip(lon_dots,lat_dots,vmax_dots,type_dots)):
                mtype = '^'
                if itype in ['SD','SS']:
                    mtype = 's'
                elif itype in ['TD','TS','HU']:
                    mtype = 'o'
                self.ax.plot(ilon,ilat,mtype,color=ncol[i],mec='k',mew=0.5,ms=prop['ms'],transform=ccrs.PlateCarree())
            
            #Label track dots
            if track_labels in ['valid_utc']:
                if track_labels == 'valid_utc':
                    strformat = '%H UTC \n%-m/%-d'
                    labels = {t.strftime(strformat):(x,y) for t,x,y in zip(sdate,lons,lats) if t.hour==0}
                    track = {t.strftime(strformat):(x,y) for t,x,y in zip(sdate,lons,lats)}
                self.plot_track_labels(self.ax, labels, track, k=.9)


        #--------------------------------------------------------------------------------------

        
        #Storm-centered plot domain
        if domain == "dynamic" or domain == "dynamic_tropical":
            
            bound_w,bound_e,bound_s,bound_n = self.dynamic_map_extent(min_lon,max_lon,min_lat,max_lat)
            self.ax.set_extent([bound_w,bound_e,bound_s,bound_n], crs=ccrs.PlateCarree())
            
        #Pre-generated or custom domain
        else:
            bound_w,bound_e,bound_s,bound_n = self.set_projection(domain)

        #Plot parallels and meridians
        #This is currently not supported for all cartopy projections.
        try:
            self.plot_lat_lon_lines([bound_w,bound_e,bound_s,bound_n])
        except:
            pass
        
        #--------------------------------------------------------------------------------------
        
        #Add left title
        type_array = np.array(storm_data['type'])
        idx = np.where((type_array == 'SD') | (type_array == 'SS') | (type_array == 'TD') | (type_array == 'TS') | (type_array == 'HU'))
        tropical_vmax = np.array(storm_data['vmax'])[idx]
        
        #Coerce to include non-TC points if storm hasn't been designated yet
        add_ptc_flag = False
        if len(tropical_vmax) == 0:
            add_ptc_flag = True
            idx = np.where((type_array == 'LO') | (type_array == 'DB'))
        tropical_vmax = np.array(storm_data['vmax'])[idx]
            
        subtrop = classify_subtropical(np.array(storm_data['type']))
        peak_idx = storm_data['vmax'].index(np.nanmax(tropical_vmax))
        peak_basin = storm_data['wmo_basin'][peak_idx]
        storm_type = get_storm_classification(np.nanmax(tropical_vmax),subtrop,peak_basin)
        if add_ptc_flag == True: storm_type = "Potential Tropical Cyclone"
        self.ax.set_title(f"{storm_type} {storm_data['name']}",loc='left',fontsize=17,fontweight='bold')

        #Add right title
        ace = storm_data['ace']
        if add_ptc_flag == True: ace = 0.0
        type_array = np.array(storm_data['type'])
        
        #Get storm extrema for display
        mslp_key = 'mslp' if 'wmo_mslp' not in storm_data.keys() else 'wmo_mslp'
        if all_nan(np.array(storm_data[mslp_key])[idx]) == True:
            min_pres = "N/A"
        else:
            min_pres = int(np.nan_to_num(np.nanmin(np.array(storm_data[mslp_key])[idx])))
        if all_nan(np.array(storm_data['vmax'])[idx]) == True:
            max_wind = "N/A"
        else:
            max_wind = int(np.nan_to_num(np.nanmax(np.array(storm_data['vmax'])[idx])))
        start_date = dt.strftime(np.array(storm_data['date'])[idx][0],'%d %b %Y')
        end_date = dt.strftime(np.array(storm_data['date'])[idx][-1],'%d %b %Y')
        endash = u"\u2013"
        dot = u"\u2022"
        self.ax.set_title(f"{start_date} {endash} {end_date}\n{max_wind} kt {dot} {min_pres} hPa {dot} {ace:.1f} ACE",loc='right',fontsize=13)

        #--------------------------------------------------------------------------------------
        
        #Add plot credit
        warning_text=""
        if storm_data['source'] == 'ibtracs' and storm_data['source_info'] == 'World Meteorological Organization (official)':
            warning_text = f"This plot uses 10-minute averaged WMO official wind data converted\nto 1-minute average (factor of 0.88). Use this wind data with caution.\n\n"

            self.ax.text(0.99,0.01,warning_text,fontsize=9,color='k',alpha=0.7,
            transform=self.ax.transAxes,ha='right',va='bottom',zorder=10)
        
        credit_text = self.plot_credit()
        self.add_credit(credit_text)
                
        #Add legend
        if prop['fillcolor'] == 'category' and prop['dots'] == True:
            ex = mlines.Line2D([], [], linestyle='None', ms=prop['ms'], mec='k',mew=0.5, label='Non-Tropical', marker='^', color='w')
            sb = mlines.Line2D([], [], linestyle='None', ms=prop['ms'], mec='k',mew=0.5, label='Subtropical', marker='s', color='w')
            td = mlines.Line2D([], [], linestyle='None', ms=prop['ms'], mec='k',mew=0.5, label='Tropical Depression', marker='o', color=get_colors_sshws(33))
            ts = mlines.Line2D([], [], linestyle='None', ms=prop['ms'], mec='k',mew=0.5, label='Tropical Storm', marker='o', color=get_colors_sshws(34))
            c1 = mlines.Line2D([], [], linestyle='None', ms=prop['ms'], mec='k',mew=0.5, label='Category 1', marker='o', color=get_colors_sshws(64))
            c2 = mlines.Line2D([], [], linestyle='None', ms=prop['ms'], mec='k',mew=0.5, label='Category 2', marker='o', color=get_colors_sshws(83))
            c3 = mlines.Line2D([], [], linestyle='None', ms=prop['ms'], mec='k',mew=0.5, label='Category 3', marker='o', color=get_colors_sshws(96))
            c4 = mlines.Line2D([], [], linestyle='None', ms=prop['ms'], mec='k',mew=0.5, label='Category 4', marker='o', color=get_colors_sshws(113))
            c5 = mlines.Line2D([], [], linestyle='None', ms=prop['ms'], mec='k',mew=0.5, label='Category 5', marker='o', color=get_colors_sshws(137))
            self.ax.legend(handles=[ex,sb,td,ts,c1,c2,c3,c4,c5], prop={'size':11.5})

        elif prop['linecolor'] == 'category' and prop['dots'] == False:
            ex = mlines.Line2D([], [], linestyle='dotted', label='Non-Tropical', color='k')
            td = mlines.Line2D([], [], linestyle='solid', label='Sub/Tropical Depression', color=get_colors_sshws(33))
            ts = mlines.Line2D([], [], linestyle='solid', label='Sub/Tropical Storm', color=get_colors_sshws(34))
            c1 = mlines.Line2D([], [], linestyle='solid', label='Category 1', color=get_colors_sshws(64))
            c2 = mlines.Line2D([], [], linestyle='solid', label='Category 2', color=get_colors_sshws(83))
            c3 = mlines.Line2D([], [], linestyle='solid', label='Category 3', color=get_colors_sshws(96))
            c4 = mlines.Line2D([], [], linestyle='solid', label='Category 4', color=get_colors_sshws(113))
            c5 = mlines.Line2D([], [], linestyle='solid', label='Category 5', color=get_colors_sshws(137))
            self.ax.legend(handles=[ex,td,ts,c1,c2,c3,c4,c5], prop={'size':11.5})

        elif prop['dots'] and not segmented_color:
            ex = mlines.Line2D([], [], linestyle='None', ms=prop['ms'], mec='k',mew=0.5, label='Non-Tropical', marker='^', color=prop['fillcolor'])
            sb = mlines.Line2D([], [], linestyle='None', ms=prop['ms'], mec='k',mew=0.5, label='Subtropical', marker='s', color=prop['fillcolor'])
            td = mlines.Line2D([], [], linestyle='None', ms=prop['ms'], mec='k',mew=0.5, label='Tropical', marker='o', color=prop['fillcolor'])
            handles=[ex,sb,td]
            self.ax.legend(handles=handles,fontsize=11.5)

        elif not prop['dots'] and not segmented_color:
            ex = mlines.Line2D([], [], linestyle='dotted',label='Non-Tropical', color=prop['linecolor'])
            td = mlines.Line2D([], [], linestyle='solid',label='Tropical', color=prop['linecolor'])
            handles=[ex,td]
            self.ax.legend(handles=handles,fontsize=11.5)

        elif prop['dots']:
            ex = mlines.Line2D([], [], linestyle='None', ms=prop['ms'], mec='k',mew=0.5, label='Non-Tropical', marker='^', color='w')
            sb = mlines.Line2D([], [], linestyle='None', ms=prop['ms'], mec='k',mew=0.5, label='Subtropical', marker='s', color='w')
            td = mlines.Line2D([], [], linestyle='None', ms=prop['ms'], mec='k',mew=0.5, label='Tropical', marker='o', color='w')
            handles=[ex,sb,td]
            for _ in range(7):
                handles.append(mlines.Line2D([], [], linestyle='-',label='',lw=0))
            l=self.ax.legend(handles=handles,fontsize=11.5)
            plt.draw()
            
            #Get the bbox
            bb = l.legendPatch.get_bbox().inverse_transformed(self.fig.transFigure)
            #p = l.get_window_extent()
                
            #Define colorbar axis
            cax = self.fig.add_axes([bb.x0+0.47*bb.width, bb.y0+.057*bb.height, 0.015, .65*bb.height])
            norm = mlib.colors.Normalize(vmin=min(levels), vmax=max(levels))
            cbmap = mlib.cm.ScalarMappable(norm=norm, cmap=cmap)
            cbar = self.fig.colorbar(cbmap,cax=cax,orientation='vertical',\
                                     ticks=levels)
            
            cax.tick_params(labelsize=11.5)
            cax.yaxis.set_ticks_position('left')
            cbar.set_label(prop['fillcolor'],fontsize=11.5,rotation=90)
        
            rect_offset = 0.0
            if prop['cmap']=='category' and prop['fillcolor']=='vmax':
                cax.yaxis.set_ticks(np.linspace(min(levels),max(levels),len(levels)))
                cax.yaxis.set_ticklabels(levels)
                cax2 = cax.twinx()
                cax2.yaxis.set_ticks_position('right')
                cax2.yaxis.set_ticks((np.linspace(0,1,len(levels))[:-1]+np.linspace(0,1,len(levels))[1:])*.5)
                cax2.set_yticklabels(['TD','TS','Cat-1','Cat-2','Cat-3','Cat-4','Cat-5'],fontsize=11.5)
                cax2.tick_params('both', length=0, width=0, which='major')
                cax.yaxis.set_ticks_position('left')
                rect_offset = 0.7
            if prop['fillcolor'] == 'date':
                cax.set_yticklabels([f'{mdates.num2date(i):%b %-d}' for i in clevs],fontsize=11.5)
                
        else:
            ex = mlines.Line2D([], [], linestyle='dotted',label='Non-Tropical', color='k')
            td = mlines.Line2D([], [], linestyle='solid',label='Tropical', color='k')
            handles=[ex,td]
            for _ in range(7):
                handles.append(mlines.Line2D([], [], linestyle='-',label='',lw=0))
            l=self.ax.legend(handles=handles,fontsize=11.5)
            plt.draw()
            
            #Get the bbox
            bb = l.legendPatch.get_bbox().inverse_transformed(self.fig.transFigure)
            #p = l.get_window_extent()
                
            #Define colorbar axis
            cax = self.fig.add_axes([bb.x0+0.47*bb.width, bb.y0+.057*bb.height, 0.015, .65*bb.height])
            norm = mlib.colors.Normalize(vmin=min(levels), vmax=max(levels))
            cbmap = mlib.cm.ScalarMappable(norm=norm, cmap=cmap)
            cbar = self.fig.colorbar(cbmap,cax=cax,orientation='vertical',\
                                     ticks=levels)
            
            cax.tick_params(labelsize=11.5)
            cax.yaxis.set_ticks_position('left')
            cbarlab = make_var_label(prop['linecolor'],storm_data)            
            cbar.set_label(cbarlab,fontsize=11.5,rotation=90)
        
            rect_offset = 0.0
            if prop['cmap']=='category' and prop['linecolor']=='vmax':
                cax.yaxis.set_ticks(np.linspace(min(levels),max(levels),len(levels)))
                cax.yaxis.set_ticklabels(levels)
                cax2 = cax.twinx()
                cax2.yaxis.set_ticks_position('right')
                cax2.yaxis.set_ticks((np.linspace(0,1,len(levels))[:-1]+np.linspace(0,1,len(levels))[1:])*.5)
                cax2.set_yticklabels(['TD','TS','Cat-1','Cat-2','Cat-3','Cat-4','Cat-5'],fontsize=11.5)
                cax2.tick_params('both', length=0, width=0, which='major')
                cax.yaxis.set_ticks_position('left')
                rect_offset = 0.7
            if prop['linecolor'] == 'date':
                cax.set_yticklabels([f'{mdates.num2date(i):%b %-d}' for i in clevs],fontsize=11.5)
                
        
        
        #Save image if specified
        if save_path != None and isinstance(save_path,str) == True:
            plt.savefig(os.path.join(save_path,f"{storm_data['name']}_{storm_data['year']}_track.png"),bbox_inches='tight')
        
        #Return axis if specified, otherwise display figure
        if ax != None or return_ax == True:
            return self.ax
        else:
            plt.show()
            plt.close()
    
    def plot_storms(self,storms,domain="dynamic",title_text="TC Track Composite",filter_dates=('1/1','12/31'),plot_all_dots=False,ax=None,return_ax=False,save_path=None,prop={},map_prop={}):
        
        r"""
        Creates a plot of multiple storm tracks.
        
        Parameters
        ----------
        storms : list
            List of requested storms. List can contain either strings of storm ID (e.g., "AL052019"), tuples with storm name and year (e.g., ("Matthew",2016)), or dict entries.
        domain : str
            Domain for the plot. Can be one of the following:
            "dynamic" - default. Dynamically focuses the domain using the storm track(s) plotted.
            "north_atlantic" - North Atlantic Ocean basin
            "pacific" - East/Central Pacific Ocean basin
            "lonW/lonE/latS/latN" - Custom plot domain
        plot_all_dots : bool
            Whether to plot dots for all observations along the track. If false, dots will be plotted every 6 hours. Default is false.
        ax : axes
            Instance of axes to plot on. If none, one will be generated. Default is none.
        return_ax : bool
            Whether to return axis at the end of the function. If false, plot will be displayed on the screen. Default is false.
        prop : dict
            Property of storm track lines.
        map_prop : dict
            Property of cartopy map.
        """
        
        #Set default properties
        default_prop={'dots':True,'fillcolor':'category','linecolor':'k','category_colors':'default','linewidth':1.0,'ms':7.5}
        default_map_prop={'res':'m','land_color':'#FBF5EA','ocean_color':'#EDFBFF','linewidth':0.5,'linecolor':'k','figsize':(14,9),'dpi':200}
        
        #Initialize plot
        prop = self.add_prop(prop,default_prop)
        map_prop = self.add_prop(map_prop,default_map_prop)
        self.plot_init(ax,map_prop)
        
        #--------------------------------------------------------------------------------------
        
        #Keep record of lat/lon coordinate extrema
        max_lat = None
        min_lat = None
        max_lon = None
        min_lon = None
        
        #Iterate through all storms provided
        for storm in storms:

            #Check for storm type, then get data for storm
            if isinstance(storm, str) == True:
                storm_data = self.data[storm]
            elif isinstance(storm, tuple) == True:
                storm = self.get_storm_id(storm[0],storm[1])
                storm_data = self.data[storm]
            elif isinstance(storm, dict) == True:
                storm_data = storm
            else:
                raise RuntimeError("Error: Storm must be a string (e.g., 'AL052019'), tuple (e.g., ('Matthew',2016)), or dict.")

            #Retrieve storm data
            lats = storm_data['lat']
            lons = storm_data['lon']
            vmax = storm_data['vmax']
            styp = storm_data['type']
            sdate = storm_data['date']

            #Account for cases crossing dateline
            if self.proj.proj4_params['lon_0'] == 180.0:
                new_lons = np.array(lons)
                new_lons[new_lons<0] = new_lons[new_lons<0]+360.0
                lons = new_lons.tolist()

            #Add to coordinate extrema
            if max_lat == None:
                max_lat = max(lats)
            else:
                if max(lats) > max_lat: max_lat = max(lats)
            if min_lat == None:
                min_lat = min(lats)
            else:
                if min(lats) < min_lat: min_lat = min(lats)
            if max_lon == None:
                max_lon = max(lons)
            else:
                if max(lons) > max_lon: max_lon = max(lons)
            if min_lon == None:
                min_lon = min(lons)
            else:
                if min(lons) < min_lon: min_lon = min(lons)

            #Plot background storm line
            type_line = np.array(['solid' if i in ['SS','SD','TD','TS','HU'] else 'dotted' for i in styp])
            typenum = np.cumsum([0]+[1 if type_line[i+1]!=j else 0\
                        for i,j in enumerate(type_line[:-1])])
            typedict = {k:v for k,v in zip(typenum,type_line)}
            for i in set(typenum):
                where = [j for j,k in enumerate(typenum) if k==i]
                where += [min([where[-1]+1,len(typenum)-1])]
                self.ax.plot(np.array(lons)[where],np.array(lats)[where],'-',
                              color='k',linewidth=prop['linewidth']*1.5,linestyle=typedict[i],transform=ccrs.PlateCarree())

            #Plot storm line as specified
            if prop['linecolor'] == 'category':
                type_line = np.array(styp)
                for i in (np.arange(len(lats[1:]))+1):
                    ltype = 'solid'
                    if type_line[i] not in ['SS','SD','TD','TS','HU']: ltype = 'dotted'
                    self.ax.plot([lons[i-1],lons[i]],[lats[i-1],lats[i]],
                                  '-',color=get_colors_sshws(np.nan_to_num(vmax[i])),linewidth=prop['linewidth'],linestyle='solid',
                                  transform=ccrs.PlateCarree())
            else:
                self.ax.plot(lons,lats,'-',color=prop['linecolor'],linewidth=prop['linewidth'],transform=ccrs.PlateCarree())

            #Plot storm dots as specified
            if prop['dots'] == True:
                #filter dots to only 6 hour intervals
                time_hr = np.array([i.strftime('%H%M') for i in sdate])
                if plot_all_dots == False:
                    time_idx = np.where((time_hr == '0000') | (time_hr == '0600') | (time_hr == '1200') | (time_hr == '1800'))
                    lat_dots = np.array(lats)[time_idx]
                    lon_dots = np.array(lons)[time_idx]
                    vmax_dots = np.array(vmax)[time_idx]
                    type_dots = np.array(styp)[time_idx]
                else:
                    lat_dots = np.array(lats)
                    lon_dots = np.array(lons)
                    vmax_dots = np.array(vmax)
                    type_dots = np.array(styp)
                for i,(ilon,ilat,iwnd,itype) in enumerate(zip(lon_dots,lat_dots,vmax_dots,type_dots)):
                    mtype = '^'
                    if itype in ['SD','SS']:
                        mtype = 's'
                    elif itype in ['TD','TS','HU']:
                        mtype = 'o'
                    if prop['fillcolor'] == 'category':
                        ncol = get_colors_sshws(np.nan_to_num(iwnd))
                    else:
                        ncol = 'k'
                    self.ax.plot(ilon,ilat,mtype,color=ncol,mec='k',mew=0.5,ms=prop['ms'],transform=ccrs.PlateCarree())

        #--------------------------------------------------------------------------------------
        
        
        #Storm-centered plot domain
        if domain == "dynamic":
            
            bound_w,bound_e,bound_s,bound_n = self.dynamic_map_extent(min_lon,max_lon,min_lat,max_lat)
            self.ax.set_extent([bound_w,bound_e,bound_s,bound_n], crs=ccrs.PlateCarree())
            
        #Pre-generated or custom domain
        else:
            bound_w,bound_e,bound_s,bound_n = self.set_projection(domain)
        
        #Plot parallels and meridians
        #This is currently not supported for all cartopy projections.
        try:
            self.plot_lat_lon_lines([bound_w,bound_e,bound_s,bound_n])
        except:
            pass
        
        #--------------------------------------------------------------------------------------
        
        #Add left title
        if title_text != "": self.ax.set_title(f"{title_text}",loc='left',fontsize=17,fontweight='bold')

        #--------------------------------------------------------------------------------------
        
        #Add plot credit
        warning_text=""
        if storm_data['source'] == 'ibtracs' and storm_data['source_info'] == 'World Meteorological Organization (official)':
            warning_text = f"This plot uses 10-minute averaged WMO official wind data converted\nto 1-minute average (factor of 0.88). Use this wind data with caution.\n\n"

            self.ax.text(0.99,0.01,warning_text,fontsize=9,color='k',alpha=0.7,
            transform=self.ax.transAxes,ha='right',va='bottom',zorder=10)
        
        credit_text = self.plot_credit()
        self.add_credit(credit_text)
        
        #Add legend
        if prop['fillcolor'] == 'category' or prop['linecolor'] == 'category':
            
            ex = mlines.Line2D([], [], linestyle='None', ms=prop['ms'], mec='k',mew=0.5, label='Non-Tropical', marker='^', color='w')
            sb = mlines.Line2D([], [], linestyle='None', ms=prop['ms'], mec='k',mew=0.5, label='Subtropical', marker='s', color='w')
            td = mlines.Line2D([], [], linestyle='None', ms=prop['ms'], mec='k',mew=0.5, label='Tropical Depression', marker='o', color=get_colors_sshws(33))
            ts = mlines.Line2D([], [], linestyle='None', ms=prop['ms'], mec='k',mew=0.5, label='Tropical Storm', marker='o', color=get_colors_sshws(34))
            c1 = mlines.Line2D([], [], linestyle='None', ms=prop['ms'], mec='k',mew=0.5, label='Category 1', marker='o', color=get_colors_sshws(64))
            c2 = mlines.Line2D([], [], linestyle='None', ms=prop['ms'], mec='k',mew=0.5, label='Category 2', marker='o', color=get_colors_sshws(83))
            c3 = mlines.Line2D([], [], linestyle='None', ms=prop['ms'], mec='k',mew=0.5, label='Category 3', marker='o', color=get_colors_sshws(96))
            c4 = mlines.Line2D([], [], linestyle='None', ms=prop['ms'], mec='k',mew=0.5, label='Category 4', marker='o', color=get_colors_sshws(113))
            c5 = mlines.Line2D([], [], linestyle='None', ms=prop['ms'], mec='k',mew=0.5, label='Category 5', marker='o', color=get_colors_sshws(137))
            self.ax.legend(handles=[ex,sb,td,ts,c1,c2,c3,c4,c5], prop={'size':11.5})

        #Save image if specified
        if save_path != None and isinstance(save_path,str) == True:
            plt.savefig(os.path.join(save_path,f"tropycal_track_composite.png"),bbox_inches='tight')
        
        #Return axis if specified, otherwise display figure
        if return_ax == True:
            return self.ax,'/'.join([str(i) for i in [bound_w,bound_e,bound_s,bound_n]])
        else:
            plt.show()
            plt.close()
        
    def plot_storm_nhc(self,forecast,track=None,track_labels='fhr',cone_days=5,domain="dynamic_forecast",ax=None,return_ax=False,save_path=
None,prop={},map_prop={}):
        
        r"""
        Creates a plot of the operational NHC forecast track along with observed track data.
        
        Parameters
        ----------
        forecast : dict
            Dict entry containing forecast data.
        track : dict
            Dict entry containing observed track data. Default is none.
        track_labels : str
            Label forecast hours with the following methods:
            '' = no label
            'fhr' = forecast hour
            'valid_utc' = UTC valid time
            'valid_edt' = EDT valid time
        cone_days : int
            Number of days to plot the forecast cone. Default is 5 days. Can select 2, 3, 4 or 5 days.
        domain : str
            Domain for the plot. Can be one of the following:
            "dynamic_forecast" - default. Dynamically focuses the domain on the forecast track.
            "dynamic" - Dynamically focuses the domain on the combined observed and forecast track.
            "lonW/lonE/latS/latN" - Custom plot domain
        ax : axes
            Instance of axes to plot on. If none, one will be generated. Default is none.
        return_ax : bool
            Whether to return axis at the end of the function. If false, plot will be displayed on the screen. Default is false.
        prop : dict
            Property of storm track lines.
        map_prop : dict
            Property of cartopy map.
        """
        
        #Set default properties
        default_prop={'dots':True,'fillcolor':'category','linecolor':'k','category_colors':'default','linewidth':1.0,'ms':7.5,'cone_lw':1.0,'cone_alpha':0.6}
        default_map_prop={'res':'m','land_color':'#FBF5EA','ocean_color':'#EDFBFF','linewidth':0.5,'linecolor':'k','figsize':(14,9),'dpi':200}
        
        #Initialize plot
        prop = self.add_prop(prop,default_prop)
        map_prop = self.add_prop(map_prop,default_map_prop)
        self.plot_init(ax,map_prop)
        
        #--------------------------------------------------------------------------------------
        
        #Keep record of lat/lon coordinate extrema
        max_lat = None
        min_lat = None
        max_lon = None
        min_lon = None
        
        #Add storm or multiple storms
        if track != "":
            
            #Check for storm type, then get data for storm
            if isinstance(track, dict) == True:
                storm_data = track
            else:
                raise RuntimeError("Error: track must be of type dict.")
                
            #Retrieve storm data
            lats = storm_data['lat']
            lons = storm_data['lon']
            vmax = storm_data['vmax']
            styp = storm_data['type']
            sdate = storm_data['date']
            
            #Check if there's enough data points to plot
            matching_times = [i for i in sdate if i <= forecast['init']]
            check_length = len(matching_times)
            if check_length >= 2:

                #Subset until time of forecast
                matching_times = [i for i in sdate if i <= forecast['init']]
                plot_idx = sdate.index(matching_times[-1])+1
                lats = storm_data['lat'][:plot_idx]
                lons = storm_data['lon'][:plot_idx]
                vmax = storm_data['vmax'][:plot_idx]
                styp = storm_data['type'][:plot_idx]
                sdate = storm_data['date'][:plot_idx]

                #Account for cases crossing dateline
                if self.proj.proj4_params['lon_0'] == 180.0:
                    new_lons = np.array(lons)
                    new_lons[new_lons<0] = new_lons[new_lons<0]+360.0
                    lons = new_lons.tolist()
                
                #Connect to 1st forecast location
                fcst_hr = np.array(forecast['fhr'])
                start_slice = 0
                if 3 in fcst_hr: start_slice = 3
                iter_hr = np.array(forecast['fhr'])[fcst_hr>=start_slice][0]
                fcst_lon = np.array(forecast['lon'])[fcst_hr>=start_slice][0]
                fcst_lat = np.array(forecast['lat'])[fcst_hr>=start_slice][0]
                fcst_type = np.array(forecast['type'])[fcst_hr>=start_slice][0]
                fcst_vmax = np.array(forecast['vmax'])[fcst_hr>=start_slice][0]
                if fcst_type == "": fcst_type = get_storm_type(fcst_vmax,False)
                if self.proj.proj4_params['lon_0'] == 180.0:
                    if fcst_lon < 0: fcst_lon = fcst_lon + 360.0
                lons.append(fcst_lon)
                lats.append(fcst_lat)
                vmax.append(fcst_vmax)
                styp.append(fcst_type)
                sdate.append(sdate[-1]+timedelta(hours=start_slice))

                #Add to coordinate extrema
                if domain != "dynamic_forecast":
                    if max_lat == None:
                        max_lat = max(lats)
                    else:
                        if max(lats) > max_lat: max_lat = max(lats)
                    if min_lat == None:
                        min_lat = min(lats)
                    else:
                        if min(lats) < min_lat: min_lat = min(lats)
                    if max_lon == None:
                        max_lon = max(lons)
                    else:
                        if max(lons) > max_lon: max_lon = max(lons)
                    if min_lon == None:
                        min_lon = min(lons)
                    else:
                        if min(lons) < min_lon: min_lon = min(lons)
                else:
                    max_lat = lats[-1]+0.2
                    min_lat = lats[-2]-0.2
                    max_lon = lons[-1]+0.2
                    min_lon = lons[-2]-0.2

                #Plot storm line as specified
                if prop['linecolor'] == 'category':
                    type6 = np.array(styp)
                    for i in (np.arange(len(lats[1:]))+1):
                        ltype = 'solid'
                        if type6[i] not in ['SS','SD','TD','TS','HU']: ltype = 'dotted'
                        self.ax.plot([lons[i-1],lons[i]],[lats[i-1],lats[i]],
                                      '-',color=get_colors_sshws(np.nan_to_num(vmax[i])),linewidth=prop['linewidth'],linestyle=ltype,
                                      transform=ccrs.PlateCarree(),
                                      path_effects=[path_effects.Stroke(linewidth=prop['linewidth']*1.25, foreground='k'), path_effects.Normal()])
                else:
                    self.ax.plot(lons,lats,'-',color=prop['linecolor'],linewidth=prop['linewidth'],transform=ccrs.PlateCarree())

                #Plot storm dots as specified
                if prop['dots'] == True:
                    #filter dots to only 6 hour intervals
                    time_hr = np.array([i.strftime('%H%M') for i in sdate])
                    #time_idx = np.where((time_hr == '0300') | (time_hr == '0900') | (time_hr == '1500') | (time_hr == '2100'))
                    lat6 = np.array(lats)#[time_idx]
                    lon6 = np.array(lons)#[time_idx]
                    vmax6 = np.array(vmax)#[time_idx]
                    type6 = np.array(styp)#[time_idx]
                    for i,(ilon,ilat,iwnd,itype) in enumerate(zip(lon6,lat6,vmax6,type6)):
                        mtype = '^'
                        if itype in ['SD','SS']:
                            mtype = 's'
                        elif itype in ['TD','TS','HU']:
                            mtype = 'o'
                        if prop['fillcolor'] == 'category':
                            ncol = get_colors_sshws(np.nan_to_num(iwnd))
                        else:
                            ncol = 'k'
                        self.ax.plot(ilon,ilat,mtype,color=ncol,mec='k',mew=0.5,ms=prop['ms'],transform=ccrs.PlateCarree())

        #--------------------------------------------------------------------------------------

        #Error check cone days
        if isinstance(cone_days,int) == False:
            raise TypeError("Error: cone_days must be of type int")
        if cone_days not in [5,4,3,2]:
            raise ValueError("Error: cone_days must be an int between 2 and 5.")
        
        #Error check forecast dict
        if isinstance(forecast, dict) == False:
            raise RuntimeError("Error: Forecast must be of type dict")
            
        #Determine first forecast index
        fcst_hr = np.array(forecast['fhr'])
        start_slice = 0
        if 3 in fcst_hr: start_slice = 3
        check_duration = fcst_hr[(fcst_hr>=start_slice) & (fcst_hr<=cone_days*24)]

        #Check for sufficiently many hours
        if len(check_duration) > 1:

            #Generate forecast cone for forecast data
            dateline = False
            if self.proj.proj4_params['lon_0'] == 180.0: dateline = True
            cone = self.generate_nhc_cone(forecast,dateline,cone_days)

            #Contour fill cone & account for dateline crossing
            if 'cone' in forecast.keys() and forecast['cone'] == False:
                pass
            else:
                cone_lon = cone['lon']
                cone_lat = cone['lat']
                cone_lon_2d = cone['lon2d']
                cone_lat_2d = cone['lat2d']
                if self.proj.proj4_params['lon_0'] == 180.0:
                    new_lons = np.array(cone_lon_2d)
                    new_lons[new_lons<0] = new_lons[new_lons<0]+360.0
                    cone_lon_2d = new_lons.tolist()
                    new_lons = np.array(cone_lon)
                    new_lons[new_lons<0] = new_lons[new_lons<0]+360.0
                    cone_lon = new_lons.tolist() 
                cone_2d = cone['cone']
                cone_2d = ndimage.gaussian_filter(cone_2d,sigma=0.5,order=0)
                self.ax.contourf(cone_lon_2d,cone_lat_2d,cone_2d,[0.9,1.1],colors=['#ffffff','#ffffff'],alpha=prop['cone_alpha'],zorder=2,transform=ccrs.PlateCarree())
                self.ax.contour(cone_lon_2d,cone_lat_2d,cone_2d,[0.9],linewidths=prop['cone_lw'],colors=['k'],zorder=3,transform=ccrs.PlateCarree())

            #Plot center line & account for dateline crossing
            center_lon = cone['center_lon']
            center_lat = cone['center_lat']
            if self.proj.proj4_params['lon_0'] == 180.0:
                new_lons = np.array(center_lon)
                new_lons[new_lons<0] = new_lons[new_lons<0]+360.0
                center_lon = new_lons.tolist()
            self.ax.plot(center_lon,center_lat,color='k',linewidth=2.0,zorder=4,transform=ccrs.PlateCarree())

            #Retrieve forecast dots
            iter_hr = np.array(forecast['fhr'])[(fcst_hr>=start_slice) & (fcst_hr<=cone_days*24)]
            fcst_lon = np.array(forecast['lon'])[(fcst_hr>=start_slice) & (fcst_hr<=cone_days*24)]
            fcst_lat = np.array(forecast['lat'])[(fcst_hr>=start_slice) & (fcst_hr<=cone_days*24)]
            fcst_type = np.array(forecast['type'])[(fcst_hr>=start_slice) & (fcst_hr<=cone_days*24)]
            fcst_vmax = np.array(forecast['vmax'])[(fcst_hr>=start_slice) & (fcst_hr<=cone_days*24)]
            
            #Account for cases crossing dateline
            if self.proj.proj4_params['lon_0'] == 180.0:
                new_lons = np.array(fcst_lon)
                new_lons[new_lons<0] = new_lons[new_lons<0]+360.0
                fcst_lon = new_lons.tolist()

            #Plot forecast dots
            for i,(ilon,ilat,itype,iwnd,ihr) in enumerate(zip(fcst_lon,fcst_lat,fcst_type,fcst_vmax,iter_hr)):
                mtype = '^'
                if itype in ['SD','SS']:
                    mtype = 's'
                elif itype in ['TD','TS','HU','']:
                    mtype = 'o'
                if prop['fillcolor'] == 'category':
                    ncol = get_colors_sshws(np.nan_to_num(iwnd))
                else:
                    ncol = 'k'
                #Marker width
                mew = 0.5; use_zorder=5
                if i == 0:
                    mew = 2.0; use_zorder=10
                self.ax.plot(ilon,ilat,mtype,color=ncol,mec='k',mew=mew,ms=prop['ms']*1.3,transform=ccrs.PlateCarree(),zorder=use_zorder)

            #Label forecast dots
            if track_labels in ['fhr','valid_utc','valid_edt','fhr_wind_kt','fhr_wind_mph']:
                valid_dates = [forecast['init']+timedelta(hours=int(i)) for i in iter_hr]
                if track_labels == 'fhr':
                    labels = [str(i) for i in iter_hr]
                if track_labels == 'fhr_wind_kt':
                    labels = [f"Hour {iter_hr[i]}\n{fcst_vmax[i]} kt" for i in range(len(iter_hr))]
                if track_labels == 'fhr_wind_mph':
                    labels = [f"Hour {iter_hr[i]}\n{knots_to_mph(fcst_vmax[i])} mph" for i in range(len(iter_hr))]
                if track_labels == 'valid_edt':
                    labels = [str(int(i.strftime('%I'))) + ' ' + i.strftime('%p %a') for i in [j-timedelta(hours=4) for j in valid_dates]]
                    edt_warning = True
                if track_labels == 'valid_utc':
                    labels = [f"{i.strftime('%H UTC')}\n{str(i.month)}/{str(i.day)}" for i in valid_dates]
                self.plot_nhc_labels(self.ax, fcst_lon, fcst_lat, labels, k=1.2)
                
            #Add cone coordinates to coordinate extrema
            if 'cone' in forecast.keys() and forecast['cone'] == False:
                if domain == "dynamic_forecast" or max_lat == None:
                    max_lat = max(center_lat)
                    min_lat = min(center_lat)
                    max_lon = max(center_lon)
                    min_lon = min(center_lon)
                else:
                    if max(center_lat) > max_lat: max_lat = max(center_lat)
                    if min(center_lat) < min_lat: min_lat = min(center_lat)
                    if max(center_lon) > max_lon: max_lon = max(center_lon)
                    if min(center_lon) < min_lon: min_lon = min(center_lon)
            else:
                if domain == "dynamic_forecast" or max_lat == None:
                    max_lat = max(cone_lat)
                    min_lat = min(cone_lat)
                    max_lon = max(cone_lon)
                    min_lon = min(cone_lon)
                else:
                    if max(cone_lat) > max_lat: max_lat = max(cone_lat)
                    if min(cone_lat) < min_lat: min_lat = min(cone_lat)
                    if max(cone_lon) > max_lon: max_lon = max(cone_lon)
                    if min(cone_lon) < min_lon: min_lon = min(cone_lon)

        #--------------------------------------------------------------------------------------

        #Storm-centered plot domain
        if domain == "dynamic" or domain == 'dynamic_forecast':
            
            bound_w,bound_e,bound_s,bound_n = self.dynamic_map_extent(min_lon,max_lon,min_lat,max_lat)
            self.ax.set_extent([bound_w,bound_e,bound_s,bound_n], crs=ccrs.PlateCarree())
            
        #Pre-generated or custom domain
        else:
            bound_w,bound_e,bound_s,bound_n = self.set_projection(domain)
        
        #Plot parallels and meridians
        #This is currently not supported for all cartopy projections.
        try:
            self.plot_lat_lon_lines([bound_w,bound_e,bound_s,bound_n])
        except:
            pass
        
        #--------------------------------------------------------------------------------------
        
        #Identify storm type (subtropical, hurricane, etc)
        first_fcst_wind = np.array(forecast['vmax'])[fcst_hr >= start_slice][0]
        first_fcst_mslp = np.array(forecast['mslp'])[fcst_hr >= start_slice][0]
        first_fcst_type = np.array(forecast['type'])[fcst_hr >= start_slice][0]
        if all_nan(first_fcst_wind) == True:
            storm_type = 'Unknown'
        else:
            subtrop = True if first_fcst_type in ['SD','SS'] else False
            cur_wind = first_fcst_wind + 0
            storm_type = get_storm_classification(np.nan_to_num(cur_wind),subtrop,'north_atlantic')
        
        #Identify storm name (and storm type, if post-tropical or potential TC)
        matching_times = [i for i in storm_data['date'] if i <= forecast['init']]
        if check_length < 2:
            if all_nan(first_fcst_wind) == True:
                storm_name = storm_data['name']
            else:
                storm_name = num_to_text(int(storm_data['id'][2:4])).upper()
                if first_fcst_wind >= 34 and first_fcst_type in ['TD','SD','SS','TS','HU']: storm_name = storm_data['name'];
                if first_fcst_type not in ['TD','SD','SS','TS','HU']: storm_type = 'Potential Tropical Cyclone'
        else:
            storm_name = num_to_text(int(storm_data['id'][2:4])).upper()
            storm_type = 'Potential Tropical Cyclone'
            storm_tropical = False
            if all_nan(vmax) == True:
                storm_type = 'Unknown'
                storm_name = storm_data['name']
            else:
                for i,(iwnd,ityp) in enumerate(zip(vmax,styp)):
                    if ityp in ['SD','SS','TD','TS','HU']:
                        storm_tropical = True
                        subtrop = True if ityp in ['SD','SS'] else False
                        storm_type = get_storm_classification(np.nan_to_num(iwnd),subtrop,'north_atlantic')
                        if np.isnan(iwnd) == True: storm_type = 'Unknown'
                    else:
                        if storm_tropical == True: storm_type = 'Post Tropical Cyclone'
                    if ityp in ['SS','TS','HU']:
                        storm_name = storm_data['name']
        
        #Fix storm types for non-NHC basins
        if 'cone' in forecast.keys():
            storm_type = get_storm_classification(first_fcst_wind,False,forecast['basin'])
        
        #Add left title
        self.ax.set_title(f"{storm_type} {storm_name}",loc='left',fontsize=17,fontweight='bold')

        endash = u"\u2013"
        dot = u"\u2022"
        
        #Get current advisory information
        first_fcst_wind = "N/A" if np.isnan(first_fcst_wind) == True else int(first_fcst_wind)
        first_fcst_mslp = "N/A" if np.isnan(first_fcst_mslp) == True else int(first_fcst_mslp)
        
        #Get time of advisory
        fcst_hr = forecast['fhr']
        start_slice = 0
        if 3 in fcst_hr: start_slice = 1
        forecast_date = (forecast['init']+timedelta(hours=fcst_hr[start_slice])).strftime("%H%M UTC %d %b %Y")
        forecast_id = forecast['advisory_num']
        
        if forecast_id == -1:
            title_text = f"Current Intensity: {knots_to_mph(first_fcst_wind)} mph {dot} {first_fcst_mslp} hPa"
            if 'cone' in forecast.keys() and forecast['cone'] == False:
                title_text += f"\nJTWC Issued: {forecast_date}"
            else:
                title_text += f"\nNHC Issued: {forecast_date}"
        else:
            if first_fcst_wind != "N/A": first_fcst_wind = knots_to_mph(first_fcst_wind)
            title_text = f"{first_fcst_wind} mph {dot} {first_fcst_mslp} hPa {dot} Forecast #{forecast_id}"
            title_text += f"\nForecast Issued: {forecast_date}"
        
        
        #Add right title
        self.ax.set_title(title_text,loc='right',fontsize=13)

        #--------------------------------------------------------------------------------------
        
        #Add legend
        if prop['fillcolor'] == 'category' or prop['linecolor'] == 'category':
            
            ex = mlines.Line2D([], [], linestyle='None', ms=prop['ms'], mec='k',mew=0.5, label='Non-Tropical', marker='^', color='w')
            sb = mlines.Line2D([], [], linestyle='None', ms=prop['ms'], mec='k',mew=0.5, label='Subtropical', marker='s', color='w')
            uk = mlines.Line2D([], [], linestyle='None', ms=prop['ms'], mec='k',mew=0.5, label='Unknown', marker='o', color='w')
            td = mlines.Line2D([], [], linestyle='None', ms=prop['ms'], mec='k',mew=0.5, label='Tropical Depression', marker='o', color=get_colors_sshws(33))
            ts = mlines.Line2D([], [], linestyle='None', ms=prop['ms'], mec='k',mew=0.5, label='Tropical Storm', marker='o', color=get_colors_sshws(34))
            c1 = mlines.Line2D([], [], linestyle='None', ms=prop['ms'], mec='k',mew=0.5, label='Category 1', marker='o', color=get_colors_sshws(64))
            c2 = mlines.Line2D([], [], linestyle='None', ms=prop['ms'], mec='k',mew=0.5, label='Category 2', marker='o', color=get_colors_sshws(83))
            c3 = mlines.Line2D([], [], linestyle='None', ms=prop['ms'], mec='k',mew=0.5, label='Category 3', marker='o', color=get_colors_sshws(96))
            c4 = mlines.Line2D([], [], linestyle='None', ms=prop['ms'], mec='k',mew=0.5, label='Category 4', marker='o', color=get_colors_sshws(113))
            c5 = mlines.Line2D([], [], linestyle='None', ms=prop['ms'], mec='k',mew=0.5, label='Category 5', marker='o', color=get_colors_sshws(137))
            self.ax.legend(handles=[ex,sb,uk,td,ts,c1,c2,c3,c4,c5], prop={'size':11.5})

        #Add forecast label warning
        try:
            if edt_warning == True:
                warning_text = "All times displayed are in EDT\n\n"
            else:
                warning_text = ""
        except:
            warning_text = ""
        try:
            warning_text += f"The cone of uncertainty in this product was generated internally using {cone['year']} official\nNHC cone radii. This cone differs slightly from the official NHC cone.\n\n"
        except:
            pass
        
        self.ax.text(0.99,0.01,warning_text,fontsize=9,color='k',alpha=0.7,
                transform=self.ax.transAxes,ha='right',va='bottom',zorder=10)
        
        credit_text = self.plot_credit()
        self.add_credit(credit_text)
        
        #Save image if specified
        if save_path != None and isinstance(save_path,str) == True:
            plt.savefig(os.path.join(save_path,f"{storm_data['name']}_{storm_data['year']}_track.png"),bbox_inches='tight')
        
        #Return axis if specified, otherwise display figure
        if ax != None or return_ax == True:
            return self.ax
        else:
            plt.show()
            plt.close()
    
<<<<<<< HEAD
    def plot_ensembles(self,forecast,storm_dict,fhr,prop_ensemble_members,prop_ensemble_mean,prop_gfs,prop_ellipse,prop_density,nens,
                       domain,ds,ax,return_ax,map_prop,save_path):
        
        r"""
        
        """
        
        #Set default properties
        default_map_prop={'res':'m','land_color':'#FBF5EA','ocean_color':'#EDFBFF','linewidth':0.5,'linecolor':'k','figsize':(14,9),'dpi':200}
        default_prop_ensemble_members = {'linewidth':0.5, 'linecolor':'k'}
        default_prop_ensemble_mean = {'linewidth':2.0, 'linecolor':'k'}
        default_prop_gfs = {'linewidth':2.0, 'linecolor':'b'}
        default_prop_ellipse = {'linewidth':2.0, 'linecolor':'r'}
        default_prop_density = {'radius':200, 'cmap':plt.cm.YlOrRd, 'levels':[i for i in range(5,105,5)]}
        
        #Initialize plot
        map_prop = self.add_prop(map_prop,default_map_prop)
        if prop_ensemble_members != None: prop_ensemble_members = self.add_prop(prop_ensemble_members,default_prop_ensemble_members)
        if prop_ensemble_mean != None: prop_ensemble_mean = self.add_prop(prop_ensemble_mean,default_prop_ensemble_mean)
        if prop_gfs != None: prop_gfs = self.add_prop(prop_gfs,default_prop_gfs)
        if prop_ellipse != None: prop_ellipse = self.add_prop(prop_ellipse,default_prop_ellipse)
        if prop_density != None: prop_density = self.add_prop(prop_density,default_prop_density)
        self.plot_init(ax,map_prop)
        
        #================================================================================================
        
        #Iterate over all forecast hours
        for hr in fhr:

            #Keep record of lat/lon coordinate extrema
            max_lat = None
            min_lat = None
            max_lon = None
            min_lon = None

            #================================================================================================

            #Plot density
            if prop_density != None and hr in ds['gefs']['fhr']:

                #Create 0.5 degree grid for plotting
                gridlats = np.arange(0,90,0.25)
                gridlons = np.arange(180-360.0,360-360.0,0.25)
                gridlons2d,gridlats2d = np.meshgrid(gridlons,gridlats)
                griddata = np.zeros((gridlons2d.shape))

                #Iterate over all ensemble members
                for ens in range(nens):

                    #Proceed if hour is available
                    if hr in ds[f'gefs_{ens}']['fhr']:
                        idx = ds[f'gefs_{ens}']['fhr'].index(hr)
                        griddata += add_radius(gridlats2d, gridlons2d, ds[f'gefs_{ens}']['lat'][idx],
                                               ds[f'gefs_{ens}']['lon'][idx], prop_density['radius']) #350-km radius

                #Convert density to percent
                idx = ds[f'gefs']['fhr'].index(hr)
                #density_percent = (griddata / ds['eps']['members'][idx]) * 100.0
                density_percent = (griddata / nens) * 100.0

                #Plot density
                clevs = np.arange(5,105,5)
                cs = self.ax.contourf(gridlons, gridlats, density_percent, prop_density['levels'],
                                      cmap=prop_density['cmap'], alpha=0.6, transform=ccrs.PlateCarree())
                cbar = plt.colorbar(cs,ticks=np.arange(5,105,5))
                cbar.ax.tick_params(labelsize=12)

            #Plot ellipse
            if hr in ds['gefs']['fhr'] and prop_ellipse != None:
                idx = ds['gefs']['fhr'].index(hr)

                try:
                    self.ax.plot(ds['gefs']['ellipse_lon'][idx],ds['gefs']['ellipse_lat'][idx],'-', color='w', linewidth=3.4,
                             transform=ccrs.PlateCarree(), alpha=0.8)
                    self.ax.plot(ds['gefs']['ellipse_lon'][idx],ds['gefs']['ellipse_lat'][idx],'-', color='b', linewidth=2.8,
                             transform=ccrs.PlateCarree(), alpha=0.8)
                except:
                    pass

            #Plot GEFS member tracks
            for i in range(nens):
                
                #Update coordinate bounds
                skip_bounds = False
                if hr in ds[f'gefs_{i}']['fhr']:
                    use_lats = ds[f'gefs_{i}']['lat'][:idx+1]
                    use_lons = ds[f'gefs_{i}']['lon'][:idx+1]
                else:
                    diff = [ihr-hr for ihr in ds[f'gefs_{i}']['fhr']]
                    idx = np.where(np.array(diff)>0)[0]
                    if len(idx) > 0:
                        use_lats = ds[f'gefs_{i}']['lat'][:idx[0]]
                        use_lons = ds[f'gefs_{i}']['lon'][:idx[0]]
                    else:
                        skip_bounds = True
                
                if skip_bounds == False:
                    if max_lat == None:
                        max_lat = np.nanmax(use_lats)
                    else:
                        if np.nanmax(use_lats) > max_lat: max_lat = np.nanmax(use_lats)
                    if min_lat == None:
                        min_lat = np.nanmin(use_lats)
                    else:
                        if np.nanmin(use_lats) < min_lat: min_lat = np.nanmin(use_lats)
                    if max_lon == None:
                        max_lon = np.nanmax(use_lons)
                    else:
                        if np.nanmax(use_lons) > max_lon: max_lon = np.nanmax(use_lons)
                    if min_lon == None:
                        min_lon = np.nanmin(use_lons)
                    else:
                        if np.nanmin(use_lons) < min_lon: min_lon = np.nanmin(use_lons)
                
                if hr in ds[f'gefs_{i}']['fhr']:
                    idx = ds[f'gefs_{i}']['fhr'].index(hr)
                    self.ax.plot(ds[f'gefs_{i}']['lon'][:idx+1], ds[f'gefs_{i}']['lat'][:idx+1], linewidth=0.2,
                             color='k', transform=ccrs.PlateCarree())
                    self.ax.plot(ds[f'gefs_{i}']['lon'][idx], ds[f'gefs_{i}']['lat'][idx], 'o', ms=4, mfc='k',mec='k',
                             alpha=0.6,transform=ccrs.PlateCarree())
                elif len(ds[f'gefs_{i}']['fhr']) > 0:
                    diff = [ihr-hr for ihr in ds[f'gefs_{i}']['fhr']]
                    idx = np.where(np.array(diff)>0)[0]
                    if len(idx) > 0:
                        self.ax.plot(ds[f'gefs_{i}']['lon'][:idx[0]], ds[f'gefs_{i}']['lat'][:idx[0]], linewidth=0.2,
                                 color='k', transform=ccrs.PlateCarree())

            #Plot operational GFS track
            if hr in ds['gfs']['fhr']:
                
                #Update coordinate bounds
                skip_bounds = False
                if hr in ds['gfs']['fhr']:
                    use_lats = ds['gfs']['lat'][:idx+1]
                    use_lons = ds['gfs']['lon'][:idx+1]
                else:
                    diff = [ihr-hr for ihr in ds['gfs']['fhr']]
                    idx = np.where(np.array(diff)>0)[0]
                    if len(idx) > 0:
                        use_lats = ds['gfs']['lat'][:idx[0]]
                        use_lons = ds['gfs']['lon'][:idx[0]]
                    else:
                        skip_bounds = True
                
                if skip_bounds == False:
                    if max_lat == None:
                        max_lat = np.nanmax(use_lats)
                    else:
                        if np.nanmax(use_lats) > max_lat: max_lat = np.nanmax(use_lats)
                    if min_lat == None:
                        min_lat = np.nanmin(use_lats)
                    else:
                        if np.nanmin(use_lats) < min_lat: min_lat = np.nanmin(use_lats)
                    if max_lon == None:
                        max_lon = np.nanmax(use_lons)
                    else:
                        if np.nanmax(use_lons) > max_lon: max_lon = np.nanmax(use_lons)
                    if min_lon == None:
                        min_lon = np.nanmin(use_lons)
                    else:
                        if np.nanmin(use_lons) < min_lon: min_lon = np.nanmin(use_lons)
                
                idx = ds['gfs']['fhr'].index(hr)
                self.ax.plot(ds['gfs']['lon'][:idx+1], ds['gfs']['lat'][:idx+1], linewidth=3.0, color='r', transform=ccrs.PlateCarree())
                self.ax.plot(ds['gfs']['lon'][idx], ds['gfs']['lat'][idx], 'o', ms=12, mfc='r',mec='k', transform=ccrs.PlateCarree())
            elif len(ds['gfs']['fhr']) > 0:
                diff = [ihr-hr for ihr in ds['gfs']['fhr']]
                idx = np.where(np.array(diff)>0)[0]
                if len(idx) > 0:
                    self.ax.plot(ds['gfs']['lon'][:idx[0]], ds['gfs']['lat'][:idx[0]], linewidth=3.0, color='r', transform=ccrs.PlateCarree())

            #Plot ensemble mean track
            if hr in ds['gefs']['fhr']:
                
                #Update coordinate bounds
                skip_bounds = False
                if hr in ds['gefs']['fhr']:
                    use_lats = ds['gefs']['lat'][:idx+1]
                    use_lons = ds['gefs']['lon'][:idx+1]
                else:
                    diff = [ihr-hr for ihr in ds['gefs']['fhr']]
                    idx = np.where(np.array(diff)>0)[0]
                    if len(idx) > 0:
                        use_lats = ds['gefs']['lat'][:idx[0]]
                        use_lons = ds['gefs']['lon'][:idx[0]]
                    else:
                        skip_bounds = True
                
                if skip_bounds == False:
                    if max_lat == None:
                        max_lat = np.nanmax(use_lats)
                    else:
                        if np.nanmax(use_lats) > max_lat: max_lat = np.nanmax(use_lats)
                    if min_lat == None:
                        min_lat = np.nanmin(use_lats)
                    else:
                        if np.nanmin(use_lats) < min_lat: min_lat = np.nanmin(use_lats)
                    if max_lon == None:
                        max_lon = np.nanmax(use_lons)
                    else:
                        if np.nanmax(use_lons) > max_lon: max_lon = np.nanmax(use_lons)
                    if min_lon == None:
                        min_lon = np.nanmin(use_lons)
                    else:
                        if np.nanmin(use_lons) < min_lon: min_lon = np.nanmin(use_lons)
                
                idx = ds['gefs']['fhr'].index(hr)
                self.ax.plot(ds['gefs']['lon'][:idx+1], ds['gefs']['lat'][:idx+1], linewidth=3.0, color='k', transform=ccrs.PlateCarree())
                self.ax.plot(ds['gefs']['lon'][idx], ds['gefs']['lat'][idx], 'o', ms=12, mfc='k',mec='k', transform=ccrs.PlateCarree())
            elif len(ds['gefs']['fhr']) > 0:
                diff = [ihr-hr for ihr in ds['gefs']['fhr']]
                idx = np.where(np.array(diff)>0)[0]
                if len(idx) > 0:
                    self.ax.plot(ds['gefs']['lon'][:idx[0]], ds['gefs']['lat'][:idx[0]], linewidth=3.0, color='k', transform=ccrs.PlateCarree())

            #================================================================================================

            #Add legend
            import matplotlib.patches as mpatches
            import matplotlib.lines as mlines
            p1 = mlines.Line2D([], [], color='r', linewidth=3.0, label='Deterministic GFS')
            p2 = mlines.Line2D([], [], color='k', linewidth=3.0, label='GEFS Mean')
            p3 = mlines.Line2D([], [], color='k', linewidth=0.5, label='GEFS Members')
            p4 = mlines.Line2D([], [], color='w', marker='o', ms=12, mec='b', mew=2.0, label='GEFS Ellipse')
            l = self.ax.legend(handles=[p1,p2,p3,p4],loc=1,prop={'size':14})
            l.set_zorder(200)

            #Plot title
            plot_title = f"GEFS Forecast Tracks for {storm_dict['name'].title()}"
            if prop_density != None: plot_title += f"\nTrack Density ({np.int(prop_density['radius'])}-km radius)"
            self.ax.set_title(plot_title,fontsize=18,loc='left',fontweight='bold')

            title_str = f"Hour {hr} | Valid {(forecast+timedelta(hours=hr)).strftime('%H%M UTC %d %B %Y')}\n"
            title_str += f"Initialized {forecast.strftime('%H%M UTC %d %B %Y')}"
            self.ax.set_title(title_str,fontsize=14,loc='right')

            #--------------------------------------------------------------------------------------

            #Storm-centered plot domain
            if domain == "dynamic":

                bound_w,bound_e,bound_s,bound_n = self.dynamic_map_extent(min_lon,max_lon,min_lat,max_lat)
                self.ax.set_extent([bound_w,bound_e,bound_s,bound_n], crs=ccrs.PlateCarree())

            #Pre-generated or custom domain
            else:
                bound_w,bound_e,bound_s,bound_n = self.set_projection(domain)

            #Plot parallels and meridians
            #This is currently not supported for all cartopy projections.
            try:
                self.plot_lat_lon_lines([bound_w,bound_e,bound_s,bound_n])
            except:
                pass

            #--------------------------------------------------------------------------------------

            credit_text = self.plot_credit()
            self.add_credit(credit_text)

            #Save image if specified
            if save_path != None and isinstance(save_path,str) == True:
                plt.savefig(os.path.join(save_path,f"{storm_data['name']}_{storm_data['year']}_track.png"),bbox_inches='tight')

            #Return axis if specified, otherwise display figure
            if ax != None or return_ax == True:
                return self.ax
            else:
                plt.show()
                plt.close()
    
    def plot_season(self,season,ax=None,return_ax=False,prop={},map_prop={}):
=======
    def plot_season(self,season,domain=None,ax=None,return_ax=False,prop={},map_prop={}):
>>>>>>> 7afd1e81
        
        r"""
        Creates a plot of a single season.
        
        Parameters
        ----------
        season : Season
            Instance of Season.
        ax : axes
            Instance of axes to plot on. If none, one will be generated. Default is none.
        return_ax : bool
            Whether to return axis at the end of the function. If false, plot will be displayed on the screen. Default is false.
        prop : dict
            Property of storm track lines.
        map_prop : dict
            Property of cartopy map.
        """
        
        #Set default properties
        default_prop={'dots':False,'fillcolor':'category','cmap':None,'levels':None,\
                      'linecolor':'category','linewidth':1.0,'ms':7.5,'title':True}
        default_map_prop={'res':'m','land_color':'#FBF5EA','ocean_color':'#EDFBFF','linewidth':0.5,'linecolor':'k','figsize':(14,9),'dpi':200}
        
        #Initialize plot
        prop = self.add_prop(prop,default_prop)
        map_prop = self.add_prop(map_prop,default_map_prop)
        self.plot_init(ax,map_prop)
        
        #--------------------------------------------------------------------------------------
        
        #Keep record of lat/lon coordinate extrema
        max_lat = None
        min_lat = None
        max_lon = None
        min_lon = None

        sinfo = season.summary()
        storms = season.dict.keys()
        for istorm in storms:

            #Get data for this storm
            storm_data = season.dict[istorm]
            
            #Retrieve storm data
            lats = storm_data['lat']
            lons = storm_data['lon']
            vmax = storm_data['vmax']
            styp = storm_data['type']
            sdate = storm_data['date']

            #Account for cases crossing dateline
            if self.proj.proj4_params['lon_0'] == 180.0:
                new_lons = np.array(lons)
                new_lons[new_lons<0] = new_lons[new_lons<0]+360.0
                lons = new_lons.tolist()

            #Add to coordinate extrema
            if max_lat == None:
                max_lat = max(lats)
            else:
                if max(lats) > max_lat: max_lat = max(lats)
            if min_lat == None:
                min_lat = min(lats)
            else:
                if min(lats) < min_lat: min_lat = min(lats)
            if max_lon == None:
                max_lon = max(lons)
            else:
                if max(lons) > max_lon: max_lon = max(lons)
            if min_lon == None:
                min_lon = min(lons)
            else:
                if min(lons) < min_lon: min_lon = min(lons)

            #Plot background storm line
            type_line = np.array(['solid' if i in ['SS','SD','TD','TS','HU'] else 'dotted' for i in styp])
            typenum = np.cumsum([0]+[1 if type_line[i+1]!=j else 0\
                        for i,j in enumerate(type_line[:-1])])
            typedict = {k:v for k,v in zip(typenum,type_line)}
            for i in set(typenum):
                where = [j for j,k in enumerate(typenum) if k==i]
                where += [min([where[-1]+1,len(typenum)-1])]
                self.ax.plot(np.array(lons)[where],np.array(lats)[where],'-',
                              color='k',linewidth=prop['linewidth']*1.5,linestyle=typedict[i],transform=ccrs.PlateCarree())
    
            #Plot storm line as specified
            segmented_color = False
            if prop['linecolor'] == 'category':
                segmented_color = True
                ncol = [get_colors_sshws(np.nan_to_num(iwnd)) for iwnd in storm_data['vmax']]
            elif isinstance(prop['linecolor'],str) and prop['linecolor'] in storm_data.keys():
                segmented_color = True
                colorvar = storm_data[prop['linecolor']]
                if prop['levels'] is None:
                    prop['levels'] = [np.nanmin(colorvar),np.nanmax(colorvar)]
                cmap,levels = get_cmap_levels(prop['linecolor'],prop['cmap'],prop['levels'])
                ncol = cmap((colorvar-min(levels))/(max(levels)-min(levels)))
            if segmented_color:
                for i in (np.arange(len(lats[1:]))+1):
                    self.ax.plot([lons[i-1],lons[i]],[lats[i-1],lats[i]],
                                  '-',color=ncol[i],linewidth=prop['linewidth'],linestyle='solid',transform=ccrs.PlateCarree())
            else:
                self.ax.plot(lons,lats,'-',color=prop['linecolor'],linewidth=prop['linewidth'],transform=ccrs.PlateCarree())
    
            #Plot storm dots as specified
            if prop['dots'] == True:
                segmented_color = False
                if prop['fillcolor'] == 'category':
                    segmented_color = True
                    ncol = [get_colors_sshws(np.nan_to_num(iwnd)) for iwnd in storm_data['vmax']]
                elif isinstance(prop['fillcolor'],str) and prop['fillcolor'] in storm_data.keys():
                    segmented_color = True
                    colorvar = storm_data[prop['fillcolor']]
                    if prop['levels'] is None:
                        prop['levels'] = [np.nanmin(colorvar),np.nanmax(colorvar)]
                    cmap,levels = get_cmap_levels(prop['fillcolor'],prop['cmap'],prop['levels'])
                    ncol = cmap((colorvar-min(levels))/(max(levels)-min(levels)))
                elif isinstance(prop['fillcolor'],str):
                    ncol = [prop['fillcolor']]*len(sdate)
                else:
                    ncol = ['k']*len(sdate)
                #filter dots to only 6 hour intervals
                time_hr = np.array([i.strftime('%H%M') for i in sdate])
                if plot_all == False:
                    time_idx = np.where((time_hr == '0000') | (time_hr == '0600') | (time_hr == '1200') | (time_hr == '1800'))
                    lat_dots = np.array(lats)[time_idx]
                    lon_dots = np.array(lons)[time_idx]
                    vmax_dots = np.array(vmax)[time_idx]
                    type_dots = np.array(styp)[time_idx]
                    ncol = np.array(ncol)[time_idx]
                else:
                    lat_dots = np.array(lats)
                    lon_dots = np.array(lons)
                    vmax_dots = np.array(vmax)
                    type_dots = np.array(styp)
                for i,(ilon,ilat,iwnd,itype) in enumerate(zip(lon_dots,lat_dots,vmax_dots,type_dots)):
                    mtype = '^'
                    if itype in ['SD','SS']:
                        mtype = 's'
                    elif itype in ['TD','TS','HU']:
                        mtype = 'o'
                    self.ax.plot(ilon,ilat,mtype,color=ncol[i],mec='k',mew=0.5,ms=prop['ms'],transform=ccrs.PlateCarree())
            
        #--------------------------------------------------------------------------------------
        
        #Pre-generated domains
        if domain is None:
            bound_w,bound_e,bound_s,bound_n = self.set_projection(season.basin)
        else:
            bound_w,bound_e,bound_s,bound_n = self.set_projection(domain)
            
        #Determine number of lat/lon lines to use for parallels & meridians
        self.plot_lat_lon_lines([bound_w,bound_e,bound_s,bound_n])
        
        #Add storm labels
        if season.basin != 'all':
            for istorm in storms:

                #Get data for this storm
                storm_data = season.dict[istorm]

                #Retrieve storm data
                lats = storm_data['lat']
                lons = storm_data['lon']
                vmax = storm_data['vmax']
                styp = storm_data['type']
                sdate = storm_data['date']

                #Account for cases crossing dateline
                if self.proj.proj4_params['lon_0'] == 180.0:
                    new_lons = np.array(lons)
                    new_lons[new_lons<0] = new_lons[new_lons<0]+360.0
                    lons = new_lons.tolist()

                #Add storm name at start & end (bound_w = -160, bound_e = -120
                display_name = storm_data['name']
                if display_name.lower() == 'unnamed':
                    display_name = int(storm_data['id'][2:4]) if len(storm_data['id']) == 8 else 'UNNAMED'

                self.ax.text(lons[0],lats[0]+1.0,display_name,alpha=0.7,clip_on=True,
                             fontweight='bold',fontsize=8.5,color='k',ha='center',va='center',transform=ccrs.PlateCarree())
                self.ax.text(lons[-1],lats[-1]+1.0,display_name,alpha=0.7,clip_on=True,
                             fontweight='bold',fontsize=8.5,color='k',ha='center',va='center',transform=ccrs.PlateCarree())
        
        #--------------------------------------------------------------------------------------
        
        #Add left title
        emdash = u"\u2014"
        basin_name = ((season.basin).replace("_"," ")).title()
        if season.basin == 'all':
            season_title = f"{season.year} Global Tropical Cyclone Season"
        elif season.basin in ['south_indian','south_atlantic','australia','south_pacific']:
            season_title = f"{season.year-1}{emdash}{season.year} {basin_name} Tropical Cyclone Season"
        elif season.basin in ['west_pacific']:
            season_title = f"{season.year} {basin_name.split(' ')[1]} Typhoon Season"
        else:
            season_title = f"{season.year} {basin_name.split(' ')[1]} Hurricane Season"
        self.ax.set_title(season_title,loc='left',fontsize=17,fontweight='bold')

        #Add right title
        endash = u"\u2013"
        dot = u"\u2022"
        count_named = sinfo['season_named']
        count_hurricane = sinfo['season_hurricane']
        count_major = sinfo['season_major']
        count_ace = sinfo['season_ace']
        if isinstance(season.year,list) == True:
            count_named = np.sum(sinfo['season_named'])
            count_hurricane = np.sum(sinfo['season_hurricane'])
            count_major = np.sum(sinfo['season_major'])
            count_ace = np.sum(sinfo['season_ace'])
        self.ax.set_title(f"{count_named} named {dot} {count_hurricane} hurricanes {dot} {count_major} major\n{count_ace:.1f} Cumulative ACE",loc='right',fontsize=13)

        #--------------------------------------------------------------------------------------
        
        #Add plot credit
        warning_text=""
        if storm_data['source'] == 'ibtracs' and storm_data['source_info'] == 'World Meteorological Organization (official)':
            warning_text = f"This plot uses 10-minute averaged WMO official wind data converted\nto 1-minute average (factor of 0.88). Use this wind data with caution.\n\n"

            self.ax.text(0.99,0.01,warning_text,fontsize=9,color='k',alpha=0.7,
            transform=self.ax.transAxes,ha='right',va='bottom',zorder=10)
        
        credit_text = self.plot_credit()
        self.add_credit(credit_text)
                
        #Add legend
        if prop['fillcolor'] == 'category' and prop['dots'] == True:
            ex = mlines.Line2D([], [], linestyle='None', ms=prop['ms'], mec='k',mew=0.5, label='Non-Tropical', marker='^', color='w')
            sb = mlines.Line2D([], [], linestyle='None', ms=prop['ms'], mec='k',mew=0.5, label='Subtropical', marker='s', color='w')
            td = mlines.Line2D([], [], linestyle='None', ms=prop['ms'], mec='k',mew=0.5, label='Tropical Depression', marker='o', color=get_colors_sshws(33))
            ts = mlines.Line2D([], [], linestyle='None', ms=prop['ms'], mec='k',mew=0.5, label='Tropical Storm', marker='o', color=get_colors_sshws(34))
            c1 = mlines.Line2D([], [], linestyle='None', ms=prop['ms'], mec='k',mew=0.5, label='Category 1', marker='o', color=get_colors_sshws(64))
            c2 = mlines.Line2D([], [], linestyle='None', ms=prop['ms'], mec='k',mew=0.5, label='Category 2', marker='o', color=get_colors_sshws(83))
            c3 = mlines.Line2D([], [], linestyle='None', ms=prop['ms'], mec='k',mew=0.5, label='Category 3', marker='o', color=get_colors_sshws(96))
            c4 = mlines.Line2D([], [], linestyle='None', ms=prop['ms'], mec='k',mew=0.5, label='Category 4', marker='o', color=get_colors_sshws(113))
            c5 = mlines.Line2D([], [], linestyle='None', ms=prop['ms'], mec='k',mew=0.5, label='Category 5', marker='o', color=get_colors_sshws(137))
            self.ax.legend(handles=[ex,sb,td,ts,c1,c2,c3,c4,c5], prop={'size':11.5})

        elif prop['linecolor'] == 'category' and prop['dots'] == False:
            ex = mlines.Line2D([], [], linestyle='dotted', label='Non-Tropical', color='k')
            td = mlines.Line2D([], [], linestyle='solid', label='Sub/Tropical Depression', color=get_colors_sshws(33))
            ts = mlines.Line2D([], [], linestyle='solid', label='Sub/Tropical Storm', color=get_colors_sshws(34))
            c1 = mlines.Line2D([], [], linestyle='solid', label='Category 1', color=get_colors_sshws(64))
            c2 = mlines.Line2D([], [], linestyle='solid', label='Category 2', color=get_colors_sshws(83))
            c3 = mlines.Line2D([], [], linestyle='solid', label='Category 3', color=get_colors_sshws(96))
            c4 = mlines.Line2D([], [], linestyle='solid', label='Category 4', color=get_colors_sshws(113))
            c5 = mlines.Line2D([], [], linestyle='solid', label='Category 5', color=get_colors_sshws(137))
            self.ax.legend(handles=[ex,td,ts,c1,c2,c3,c4,c5], prop={'size':11.5})

        elif prop['dots'] and not segmented_color:
            ex = mlines.Line2D([], [], linestyle='None', ms=prop['ms'], mec='k',mew=0.5, label='Non-Tropical', marker='^', color=prop['fillcolor'])
            sb = mlines.Line2D([], [], linestyle='None', ms=prop['ms'], mec='k',mew=0.5, label='Subtropical', marker='s', color=prop['fillcolor'])
            td = mlines.Line2D([], [], linestyle='None', ms=prop['ms'], mec='k',mew=0.5, label='Tropical', marker='o', color=prop['fillcolor'])
            handles=[ex,sb,td]
            self.ax.legend(handles=handles,fontsize=11.5)

        elif not prop['dots'] and not segmented_color:
            ex = mlines.Line2D([], [], linestyle='dotted',label='Non-Tropical', color=prop['linecolor'])
            td = mlines.Line2D([], [], linestyle='solid',label='Tropical', color=prop['linecolor'])
            handles=[ex,td]
            self.ax.legend(handles=handles,fontsize=11.5)

        elif prop['dots']:
            ex = mlines.Line2D([], [], linestyle='None', ms=prop['ms'], mec='k',mew=0.5, label='Non-Tropical', marker='^', color='w')
            sb = mlines.Line2D([], [], linestyle='None', ms=prop['ms'], mec='k',mew=0.5, label='Subtropical', marker='s', color='w')
            td = mlines.Line2D([], [], linestyle='None', ms=prop['ms'], mec='k',mew=0.5, label='Tropical', marker='o', color='w')
            handles=[ex,sb,td]
            for _ in range(7):
                handles.append(mlines.Line2D([], [], linestyle='-',label='',lw=0))
            l=self.ax.legend(handles=handles,fontsize=11.5)
            plt.draw()
            
            #Get the bbox
            bb = l.legendPatch.get_bbox().inverse_transformed(self.fig.transFigure)
            #p = l.get_window_extent()
                
            #Define colorbar axis
            cax = self.fig.add_axes([bb.x0+0.47*bb.width, bb.y0+.057*bb.height, 0.015, .65*bb.height])
            norm = mlib.colors.Normalize(vmin=min(levels), vmax=max(levels))
            cbmap = mlib.cm.ScalarMappable(norm=norm, cmap=cmap)
            cbar = self.fig.colorbar(cbmap,cax=cax,orientation='vertical',\
                                     ticks=levels)
            
            cax.tick_params(labelsize=11.5)
            cax.yaxis.set_ticks_position('left')
            cbar.set_label(prop['fillcolor'],fontsize=11.5,rotation=90)
        
            rect_offset = 0.0
            if prop['cmap']=='category' and prop['fillcolor']=='vmax':
                cax.yaxis.set_ticks(np.linspace(min(levels),max(levels),len(levels)))
                cax.yaxis.set_ticklabels(levels)
                cax2 = cax.twinx()
                cax2.yaxis.set_ticks_position('right')
                cax2.yaxis.set_ticks((np.linspace(0,1,len(levels))[:-1]+np.linspace(0,1,len(levels))[1:])*.5)
                cax2.set_yticklabels(['TD','TS','Cat-1','Cat-2','Cat-3','Cat-4','Cat-5'],fontsize=11.5)
                cax2.tick_params('both', length=0, width=0, which='major')
                cax.yaxis.set_ticks_position('left')
                rect_offset = 0.7
            if prop['fillcolor'] == 'date':
                cax.set_yticklabels([f'{mdates.num2date(i):%b %-d}' for i in clevs],fontsize=11.5)
                
        else:
            ex = mlines.Line2D([], [], linestyle='dotted',label='Non-Tropical', color='k')
            td = mlines.Line2D([], [], linestyle='solid',label='Tropical', color='k')
            handles=[ex,td]
            for _ in range(7):
                handles.append(mlines.Line2D([], [], linestyle='-',label='',lw=0))
            l=self.ax.legend(handles=handles,fontsize=11.5)
            plt.draw()
            
            #Get the bbox
            bb = l.legendPatch.get_bbox().inverse_transformed(self.fig.transFigure)
            #p = l.get_window_extent()
                
            #Define colorbar axis
            cax = self.fig.add_axes([bb.x0+0.47*bb.width, bb.y0+.057*bb.height, 0.015, .65*bb.height])
            norm = mlib.colors.Normalize(vmin=min(levels), vmax=max(levels))
            cbmap = mlib.cm.ScalarMappable(norm=norm, cmap=cmap)
            cbar = self.fig.colorbar(cbmap,cax=cax,orientation='vertical',\
                                     ticks=levels)
            
            cax.tick_params(labelsize=11.5)
            cax.yaxis.set_ticks_position('left')
            cbarlab = make_var_label(prop['linecolor'],storm_data)            
            cbar.set_label(cbarlab,fontsize=11.5,rotation=90)
        
            rect_offset = 0.0
            if prop['cmap']=='category' and prop['linecolor']=='vmax':
                cax.yaxis.set_ticks(np.linspace(min(levels),max(levels),len(levels)))
                cax.yaxis.set_ticklabels(levels)
                cax2 = cax.twinx()
                cax2.yaxis.set_ticks_position('right')
                cax2.yaxis.set_ticks((np.linspace(0,1,len(levels))[:-1]+np.linspace(0,1,len(levels))[1:])*.5)
                cax2.set_yticklabels(['TD','TS','Cat-1','Cat-2','Cat-3','Cat-4','Cat-5'],fontsize=11.5)
                cax2.tick_params('both', length=0, width=0, which='major')
                cax.yaxis.set_ticks_position('left')
                rect_offset = 0.7
            if prop['linecolor'] == 'date':
                cax.set_yticklabels([f'{mdates.num2date(i):%b %-d}' for i in clevs],fontsize=11.5)
                
        
        #Return axis if specified, otherwise display figure
        if ax != None or return_ax == True:
            return self.ax
        else:
            plt.show()
            plt.close()
        
    def generate_nhc_cone(self,forecast,dateline,cone_days=5,cone_year=None):
        
        r"""
        Generates a cone of uncertainty using forecast data from NHC.
        
        Parameters:
        -----------
        forecast : dict
            Dictionary containing forecast data
        dateline : bool
            If true, grid will be shifted to +0 to +360 degrees longitude. Default is False (-180 to +180 degrees).
        cone_days : int
            Number of forecast days to generate the cone through. Default is 5 days.
        
        """

        #Source: https://www.nhc.noaa.gov/verification/verify3.shtml
        #Radii are in nautical miles
        cone_climo_hr = [3,12,24,36,48,72,96,120]
        cone_size_atl = {}
        cone_size_atl[2020] = [16,26,41,55,69,86,103,151,196]
        cone_size_atl[2019] = [16,26,41,54,68,102,151,198]
        cone_size_atl[2018] = [16,26,43,56,74,103,151,198]
        cone_size_atl[2017] = [16,29,45,63,78,107,159,211]
        cone_size_atl[2016] = [16,30,49,66,84,115,165,237]
        cone_size_atl[2015] = [16,32,52,71,90,122,170,225]
        cone_size_atl[2014] = [16,33,52,72,92,125,170,226]
        cone_size_atl[2013] = [16,33,52,72,92,128,177,229]
        cone_size_atl[2012] = [16,36,56,75,95,141,180,236]
        cone_size_atl[2011] = [16,36,59,79,98,144,190,239]
        cone_size_atl[2010] = [16,36,62,85,108,161,220,285]
        cone_size_atl[2009] = [16,36,62,89,111,167,230,302]
        cone_size_atl[2008] = [16,39,67,92,118,170,233,305]

        cone_size_pac = {}
        cone_size_pac[2020] = [16,25,38,51,65,78,91,115,138]
        cone_size_pac[2019] = [16,25,38,48,62,88,115,145]
        cone_size_pac[2018] = [16,25,39,50,66,94,125,162]
        cone_size_pac[2017] = [16,25,40,51,66,93,116,151]
        cone_size_pac[2016] = [16,27,42,55,70,100,137,172]
        cone_size_pac[2015] = [16,26,42,54,69,100,143,182]
        cone_size_pac[2014] = [16,30,46,62,79,105,154,190]
        cone_size_pac[2013] = [16,30,49,66,82,111,157,197]
        cone_size_pac[2012] = [16,33,52,72,89,121,170,216]
        cone_size_pac[2011] = [16,33,59,79,98,134,187,230]
        cone_size_pac[2010] = [16,36,59,82,102,138,174,220]
        cone_size_pac[2009] = [16,36,59,85,105,148,187,230]
        cone_size_pac[2008] = [16,36,66,92,115,161,210,256]
        
        fcst_year = forecast['init'].year
        if cone_year is None:
            cone_year = forecast['init'].year

        #Retrieve cone size for given year
        if cone_year in cone_size_atl.keys():
            if forecast['basin'] == 'north_atlantic':
                cone_size = cone_size_atl[cone_year]
            elif forecast['basin'] == 'east_pacific':
                cone_size = cone_size_pac[cone_year]
            else:
                cone_size = 0
                #raise RuntimeError("Error: No cone information is available for the requested basin.")
        else:
            cone_year = 2008
            warnings.warn(f"No cone information is available for the requested year. Defaulting to 2008 cone.")
            if forecast['basin'] == 'north_atlantic':
                cone_size = cone_size_atl[2008]
            elif forecast['basin'] == 'east_pacific':
                cone_size = cone_size_pac[2008]
            else:
                cone_size = 0
                #raise RuntimeError("Error: No cone information is available for the requested basin.")
            #raise RuntimeError("Error: No cone information is available for the requested year.")
        
        #Fix for 2020 that now incorporates 60 hour forecasts
        if fcst_year >= 2020:
            cone_climo_hr = [3,12,24,36,48,60,72,96,120]
            cone_size = cone_size[:5]+[np.mean(cone_size[4:6])]+cone_size[5:]

        #Function for interpolating between 2 times
        def temporal_interpolation(value, orig_times, target_times):
            f = interp.interp1d(orig_times,value)
            ynew = f(target_times)
            return ynew

        #Function for plugging small array into larger array
        def plug_array(small,large,small_coords,large_coords):

            small_lat = np.round(small_coords['lat'],2)
            small_lon = np.round(small_coords['lon'],2)
            large_lat = np.round(large_coords['lat'],2)
            large_lon = np.round(large_coords['lon'],2)

            small_minlat = min(small_lat)
            small_maxlat = max(small_lat)
            small_minlon = min(small_lon)
            small_maxlon = max(small_lon)

            if small_minlat in large_lat:
                minlat = np.where(large_lat==small_minlat)[0][0]
            else:
                minlat = min(large_lat)
            if small_maxlat in large_lat:
                maxlat = np.where(large_lat==small_maxlat)[0][0]
            else:
                maxlat = max(large_lat)
            if small_minlon in large_lon:
                minlon = np.where(large_lon==small_minlon)[0][0]
            else:
                minlon = min(large_lon)
            if small_maxlon in large_lon:
                maxlon = np.where(large_lon==small_maxlon)[0][0]
            else:
                maxlon = max(large_lon)

            large[minlat:maxlat+1,minlon:maxlon+1] = small

            return large

        #Function for finding nearest value in an array
        def findNearest(array,val):
            return array[np.abs(array - val).argmin()]

        #Function for adding a radius surrounding a point
        def add_radius(lats,lons,vlat,vlon,rad):

            #construct new array expanding slightly over rad from lat/lon center
            grid_res = 0.05 #1 degree is approx 111 km
            grid_fac = (rad*4)/111.0

            #Make grid surrounding position coordinate & radius of circle
            nlon = np.arange(findNearest(lons,vlon-grid_fac),findNearest(lons,vlon+grid_fac+grid_res),grid_res)
            nlat = np.arange(findNearest(lats,vlat-grid_fac),findNearest(lats,vlat+grid_fac+grid_res),grid_res)
            lons,lats = np.meshgrid(nlon,nlat)
            return_arr = np.zeros((lons.shape))

            #Calculate distance from vlat/vlon at each gridpoint
            r_earth = 6.371 * 10**6
            dlat = np.subtract(np.radians(lats),np.radians(vlat))
            dlon = np.subtract(np.radians(lons),np.radians(vlon))

            a = np.sin(dlat/2) * np.sin(dlat/2) + np.cos(np.radians(lats)) * np.cos(np.radians(vlat)) * np.sin(dlon/2) * np.sin(dlon/2)
            c = 2 * np.arctan(np.sqrt(a), np.sqrt(1-a));
            dist = (r_earth * c)/1000.0
            dist = dist * 0.621371 #to miles
            dist = dist * 0.868976 #to nautical miles

            #Mask out values less than radius
            return_arr[dist <= rad] = 1

            #Attach small array into larger subset array
            small_coords = {'lat':nlat,'lon':nlon}

            return return_arr, small_coords
        
        #--------------------------------------------------------------------

        #Check if fhr3 is available, then get forecast data
        flag_12 = 0
        if forecast['fhr'][0] == 12:
            flag_12 = 1
            cone_climo_hr = cone_climo_hr[1:]
            fcst_lon = forecast['lon']
            fcst_lat = forecast['lat']
            fhr = forecast['fhr']
            t = np.array(forecast['fhr'])/6.0
            subtract_by = t[0]
            t = t - t[0]
            interp_fhr_idx = np.arange(t[0],t[-1]+0.1,0.1) - t[0]
        elif 3 in forecast['fhr'] and 1 in forecast['fhr'] and 0 in forecast['fhr']:
            fcst_lon = forecast['lon'][2:]
            fcst_lat = forecast['lat'][2:]
            fhr = forecast['fhr'][2:]
            t = np.array(fhr)/6.0
            interp_fhr_idx = np.arange(t[0],t[-1]+0.01,0.1)
        elif 3 in forecast['fhr'] and 0 in forecast['fhr']:
            idx = np.array([i for i,j in enumerate(forecast['fhr']) if j in cone_climo_hr])
            fcst_lon = np.array(forecast['lon'])[idx]
            fcst_lat = np.array(forecast['lat'])[idx]
            fhr = np.array(forecast['fhr'])[idx]
            t = np.array(fhr)/6.0
            interp_fhr_idx = np.arange(t[0],t[-1]+0.01,0.1)
        elif forecast['fhr'][1] < 12:
            cone_climo_hr[0] = 0
            fcst_lon = [forecast['lon'][0]]+forecast['lon'][2:]
            fcst_lat = [forecast['lat'][0]]+forecast['lat'][2:]
            fhr = [forecast['fhr'][0]]+forecast['fhr'][2:]
            t = np.array(fhr)/6.0
            interp_fhr_idx = np.arange(t[0]/6.0,t[-1]+0.1,0.1)
        else:
            cone_climo_hr[0] = 0
            fcst_lon = forecast['lon']
            fcst_lat = forecast['lat']
            fhr = forecast['fhr']
            t = np.array(fhr)/6.0
            interp_fhr_idx = np.arange(t[0],t[-1]+0.1,0.1)

        #Determine index of forecast day cap
        if (cone_days*24) in fhr:
            cone_day_cap = list(fhr).index(cone_days*24)+1
            fcst_lon = fcst_lon[:cone_day_cap]
            fcst_lat = fcst_lat[:cone_day_cap]
            fhr = fhr[:cone_day_cap]
            t = np.array(fhr)/6.0
            interp_fhr_idx = np.arange(interp_fhr_idx[0],t[-1]+0.1,0.1)
        else:
            cone_day_cap = len(fhr)
        
        #Account for dateline
        if dateline == True:
            temp_lon = np.array(fcst_lon)
            temp_lon[temp_lon<0] = temp_lon[temp_lon<0]+360.0
            fcst_lon = temp_lon.tolist()

        #Interpolate forecast data temporally and spatially
        interp_kind = 'quadratic'
        if len(t) == 2: interp_kind = 'linear' #Interpolate linearly if only 2 forecast points
        x1 = interp.interp1d(t,fcst_lon,kind=interp_kind)
        y1 = interp.interp1d(t,fcst_lat,kind=interp_kind)
        interp_fhr = interp_fhr_idx * 6
        interp_lon = x1(interp_fhr_idx)
        interp_lat = y1(interp_fhr_idx)
        
        #Return if no cone specified
        if cone_size == 0:
            return_dict = {'center_lon':interp_lon,'center_lat':interp_lat}
            return return_dict

        #Interpolate cone radius temporally
        cone_climo_hr = cone_climo_hr[:cone_day_cap]
        cone_size = cone_size[:cone_day_cap]
        
        cone_climo_fhrs = np.array(cone_climo_hr)
        if flag_12 == 1:
            interp_fhr += (subtract_by*6.0)
            cone_climo_fhrs = cone_climo_fhrs[1:]
        idxs = np.nonzero(np.in1d(np.array(fhr),np.array(cone_climo_hr)))
        temp_arr = np.array(cone_size)[idxs]
        interp_rad = np.apply_along_axis(lambda n: temporal_interpolation(n,fhr,interp_fhr),axis=0,arr=temp_arr)

        #Initialize 0.05 degree grid
        gridlats = np.arange(min(interp_lat)-7,max(interp_lat)+7,0.05)
        gridlons = np.arange(min(interp_lon)-7,max(interp_lon)+7,0.05)
        gridlons2d,gridlats2d = np.meshgrid(gridlons,gridlats)

        #Iterate through fhr, calculate cone & add into grid
        large_coords = {'lat':gridlats,'lon':gridlons}
        griddata = np.zeros((gridlats2d.shape))
        for i,(ilat,ilon,irad) in enumerate(zip(interp_lat,interp_lon,interp_rad)):
            temp_grid, small_coords = add_radius(gridlats,gridlons,ilat,ilon,irad)
            plug_grid = np.zeros((griddata.shape))
            plug_grid = plug_array(temp_grid,plug_grid,small_coords,large_coords)
            griddata = np.maximum(griddata,plug_grid)

        return_dict = {'lat':gridlats,'lon':gridlons,'lat2d':gridlats2d,'lon2d':gridlons2d,'cone':griddata,
                       'center_lon':interp_lon,'center_lat':interp_lat,'year':cone_year}
        return return_dict

    def plot_track_labels(self, ax, labels, track, k=0.01):

        label_nodes = list(labels.keys())
        labels['place1'] = (2*labels[label_nodes[0]][0]-labels[label_nodes[1]][0],\
                          2*labels[label_nodes[0]][1]-labels[label_nodes[1]][1])
        labels['place2'] = (2*labels[label_nodes[-1]][0]-labels[label_nodes[-2]][0],\
                          2*labels[label_nodes[-1]][1]-labels[label_nodes[-2]][1])
        track['place1'] = labels['place1']
        track['place2'] = labels['place2']
        
        G = nx.DiGraph()
        track_nodes = []
        init_pos = {}
        
        for lab in track.keys():
            labG = 'track_{0}'.format(lab)
            G.add_node(labG)
            track_nodes.append(labG)
            init_pos[labG] = track[lab]
            
        for lab in labels.keys():
            G.add_node(lab)
            G.add_edge(lab,'track_{0}'.format(lab))
            init_pos[lab] = labels[lab]
            
        pos = nx.spring_layout(G, pos=init_pos, fixed=track_nodes, k=k)

        # undo spring_layout's rescaling
        pos_after = np.vstack([pos[d] for d in track_nodes])
        pos_before = np.vstack([init_pos[d] for d in track_nodes])
        scale, shift_x = np.polyfit(pos_after[:,0], pos_before[:,0], 1)
        scale, shift_y = np.polyfit(pos_after[:,1], pos_before[:,1], 1)
        shift = np.array([shift_x, shift_y])
        for key, val in pos.items():
            pos[key] = (val*scale) + shift

        for label, _ in G.edges():
            if 'place' not in label:
                self.ax.annotate(label,
                            xy=init_pos[label], xycoords='data',
                            xytext=pos[label], textcoords='data', fontweight='bold', ha='center', va='center',
                            arrowprops=dict(arrowstyle="-",#->
                                            shrinkA=0, shrinkB=0,
                                            connectionstyle="arc3", 
                                            color='k'),
                            transform=ccrs.PlateCarree())
    
    def plot_nhc_labels(self, ax, x, y, labels, k=0.01):

        G = nx.DiGraph()
        data_nodes = []
        init_pos = {}
        for xi, yi, label in zip(x, y, labels):
            data_str = 'data_{0}'.format(label)
            G.add_node(data_str)
            G.add_node(label)
            G.add_edge(label, data_str)
            data_nodes.append(data_str)
            init_pos[data_str] = (xi, yi)
            init_pos[label] = (xi, yi)

        pos = nx.spring_layout(G, pos=init_pos, fixed=data_nodes, k=k)

        # undo spring_layout's rescaling
        pos_after = np.vstack([pos[d] for d in data_nodes])
        pos_before = np.vstack([init_pos[d] for d in data_nodes])
        scale, shift_x = np.polyfit(pos_after[:,0], pos_before[:,0], 1)
        scale, shift_y = np.polyfit(pos_after[:,1], pos_before[:,1], 1)
        shift = np.array([shift_x, shift_y])
        for key, val in pos.items():
            pos[key] = (val*scale) + shift

        #Apply coordinate transform
        transform = ccrs.PlateCarree()._as_mpl_transform(self.ax)
        
        start = False
        for label, data_str in G.edges():
            if start == False:
                start = True
                continue
            self.ax.annotate(label, #xycoords="data"
                        xy=pos[data_str], xycoords=transform,
                        xytext=pos[label], textcoords=transform, fontweight='bold', ha='center', va='center',
                        arrowprops=dict(arrowstyle="-",#->
                                        shrinkA=0, shrinkB=0,
                                        connectionstyle="arc3", 
                                        color='k'),
                        transform=ccrs.PlateCarree(),clip_on=True)

    def plot_gridded(self,xcoord,ycoord,zcoord,varname='type',VEC_FLAG=False,domain="north_atlantic",ax=None,return_ax=False,prop={},map_prop={}):
        
        r"""
        Creates a plot of a single storm track.
        
        Parameters
        ----------
        storm : str, tuple or dict
            Requested storm. Can be either string of storm ID (e.g., "AL052019"), tuple with storm name and year (e.g., ("Matthew",2016)), or a dict entry.
        domain : str
            Domain for the plot. Default is TrackDataset basin. Can be one of the following:
            "north_atlantic" - North Atlantic Ocean basin
            "pacific" - East/Central Pacific Ocean basin
            "lonW/lonE/latS/latN" - Custom plot domain
        plot_all : bool
            Whether to plot dots for all observations along the track. If false, dots will be plotted every 6 hours. Default is false.
        ax : axes
            Instance of axes to plot on. If none, one will be generated. Default is none.
        return_ax : bool
            Whether to return axis at the end of the function. If false, plot will be displayed on the screen. Default is false.
        prop : dict
            Property of storm track lines.
        map_prop : dict
            Property of cartopy map.
        """
        
        #Set default properties
        default_prop={'cmap':'category','levels':None,\
                      'left_title':'','right_title':'All storms',
                      'plot_values':False,'values_size':None}
        default_map_prop={'res':'m','land_color':'#FBF5EA','ocean_color':'#EDFBFF','linewidth':0.5,'linecolor':'k','figsize':(14,9),'dpi':200}
        
        #Initialize plot
        prop = self.add_prop(prop,default_prop)
        map_prop = self.add_prop(map_prop,default_map_prop)
        self.plot_init(ax,map_prop)
        
        #Determine if contour levels are automatically generated
        auto_levels = True if prop['levels'] is None or prop['levels'] == [] else False

        #Plot domain
        bound_w,bound_e,bound_s,bound_n = self.set_projection(domain)
        
        #Plot parallels and meridians
        #This is currently not supported for all cartopy projections.
        try:
            self.plot_lat_lon_lines([bound_w,bound_e,bound_s,bound_n])
        except:
            pass
        
        #--------------------------------------------------------------------------------------

        if VEC_FLAG:
            vecmag = np.hypot(*zcoord)
            if prop['levels'] is None:
                prop['levels'] = (np.nanmin(vecmag),np.nanmax(vecmag))
        elif prop['levels'] is None:
            prop['levels'] = (np.nanmin(zcoord),np.nanmax(zcoord))
        cmap,clevs = get_cmap_levels(varname,prop['cmap'],prop['levels'])
        
        #Generate contourf levels
        if len(clevs) == 2:
            y0 = min(clevs)
            y1 = max(clevs)
            dy = (y1-y0)/8
            scalemag = int(np.log(dy)/np.log(10))
            dy_scaled = dy*10**-scalemag
            dc = min([1,2,5,10], key=lambda x:abs(x-dy_scaled))
            c0 = np.ceil(y0/dc*10**-scalemag)*dc*10**scalemag
            c1 = np.floor(y1/dc*10**-scalemag)*dc*10**scalemag
            clevs = np.arange(c0,c1+dc,dc)
        
        if varname == 'vmax' and prop['cmap'] == 'category':
            vmin = min(clevs); vmax = max(clevs)
        else:
            vmin = min(prop['levels']); vmax = max(prop['levels'])
        
        #For difference/change plots with automatically generated contour levels, ensure that 0 is in the middle
        if auto_levels == True:
            if varname in ['dvmax_dt','dmslp_dt'] or '\n' in prop['title_R']:
                max_val = np.max([np.abs(vmin),vmax])
                vmin = np.round(max_val * -1.0,2)
                vmax = np.round(max_val * 1.0,2)
                clevs = [vmin,np.round(vmin*0.5,2),0,np.round(vmax*0.5,2),vmax]
        
        if len(xcoord.shape) and len(ycoord.shape)==1:
            xcoord,ycoord = np.meshgrid(xcoord,ycoord)
        
        if VEC_FLAG:
            binsize = abs(xcoord[0,0]-xcoord[0,1])
            cbmap = self.ax.pcolor(xcoord,ycoord,vecmag,cmap=cmap,vmin=min(clevs),vmax=max(clevs),
                               transform=ccrs.PlateCarree())            
            zcoord = zcoord/vecmag*binsize
            x_center = (xcoord[:-1,:-1]+xcoord[1:,1:])*.5
            y_center = (ycoord[:-1,:-1]+ycoord[1:,1:])*.5
            u = zcoord[0][:-1,:-1]
            v = zcoord[1][:-1,:-1]
            if not prop['plot_values']:
                self.ax.quiver(x_center,y_center,u,v,color='w',alpha=0.6,transform=ccrs.PlateCarree(),\
                           pivot='mid',width=.001*binsize,headwidth=3.5,headlength=4.5,headaxislength=4)
            zcoord = vecmag
        
        else:
            print('--> Generating plot')
            #if varname=='date' and prop['smooth'] is not None:
            #    zcoord[np.isnan(zcoord)]=0
            #    zcoord=gfilt(zcoord,sigma=prop['smooth'])
            #    zcoord[zcoord<min(clevs)]=np.nan
            
            if prop['cmap']=='category' and varname=='vmax':
                norm = mcolors.BoundaryNorm(clevs,cmap.N)
                cbmap = self.ax.pcolor(xcoord,ycoord,zcoord,cmap=cmap,vmin=vmin,vmax=vmax,norm=norm,
                                       transform=ccrs.PlateCarree())
            else:
                cbmap = self.ax.pcolor(xcoord,ycoord,zcoord,cmap=cmap,vmin=vmin,vmax=vmax,
                                       transform=ccrs.PlateCarree())
        if prop['plot_values']:
            binsize = abs(xcoord[0,0]-xcoord[0,1])
            x_center = (xcoord[:-1,:-1]+xcoord[1:,1:])*.5
            y_center = (ycoord[:-1,:-1]+ycoord[1:,1:])*.5
            xs = x_center.flatten(order='C')
            ys = y_center.flatten(order='C')
            zs = zcoord[:-1,:-1].flatten(order='C')
            if prop['values_size'] is None:
                fs = binsize*4
            else:
                fs = prop['values_size']
            for xtext,ytext,ztext in zip(xs,ys,zs):
                if not np.isnan(ztext) and xtext%360>bound_w%360 and xtext%360<bound_e%360 and\
                    ytext>bound_s and ytext<bound_n:
                    self.ax.text(xtext,ytext,ztext.astype(int),ha='center',va='center',fontsize=fs,\
                                     color='w',alpha=0.8,transform=ccrs.PlateCarree())
                

        #--------------------------------------------------------------------------------------

        
        #Phantom legend
        handles=[]
        for _ in range(10):
            handles.append(mlines.Line2D([], [], linestyle='-',label='',lw=0))
        l = self.ax.legend(handles=handles,loc='upper left',fancybox=True,framealpha=0,fontsize=11.5)
        plt.draw()

        #Get the bbox
        bb = l.legendPatch.get_bbox().inverse_transformed(self.fig.transFigure)
        bb_ax = self.ax.get_position()

        #Define colorbar axis
        cax = self.fig.add_axes([bb.x0+1.2*bb.width, bb.y0-.05*bb.height, 0.015, bb.height])
#        cbmap = mlib.cm.ScalarMappable(norm=norm, cmap=cmap)
        cbar = self.fig.colorbar(cbmap,cax=cax,orientation='vertical',\
                                 ticks=clevs)
            
        """
        if len(prop['levels'])>2:
            cax.yaxis.set_ticks(np.linspace(min(clevs),max(clevs),len(clevs)))
            cax.yaxis.set_ticks(np.linspace(0,1,len(clevs)))
            cax.yaxis.set_ticklabels(clevs)
        else:
            cax.yaxis.set_ticks(clevs)
        """
        cax.tick_params(labelsize=11.5)
        cax.yaxis.set_ticks_position('left')
    
        rect_offset = 0.0
        if prop['cmap']=='category' and varname=='vmax':
            cax.yaxis.set_ticks(np.linspace(min(clevs),max(clevs),len(clevs)))
            cax.yaxis.set_ticklabels(clevs)
            cax2 = cax.twinx()
            cax2.yaxis.set_ticks_position('right')
            cax2.yaxis.set_ticks((np.linspace(0,1,len(clevs))[:-1]+np.linspace(0,1,len(clevs))[1:])*.5)
            cax2.set_yticklabels(['TD','TS','Cat-1','Cat-2','Cat-3','Cat-4','Cat-5'],fontsize=11.5)
            cax2.tick_params('both', length=0, width=0, which='major')
            cax.yaxis.set_ticks_position('left')
            
            rect_offset = 0.7
        if varname == 'date':
            cax.set_yticklabels([f'{mdates.num2date(i):%b %-d}' for i in clevs],fontsize=11.5)
            
        rectangle = mpatches.Rectangle((bb.x0,bb.y0-0.1*bb.height),(2+rect_offset)*bb.width,1.1*bb.height,\
                                       fc = 'w',edgecolor = '0.8',alpha = 0.8,\
                                       transform=self.fig.transFigure, zorder=2)
        self.ax.add_patch(rectangle)
        
        #--------------------------------------------------------------------------------------
        
        #Add left title
        try:
            self.ax.set_title(prop['title_L'],loc='left',fontsize=17,fontweight='bold')
        except:
            pass
        
        #Add right title
        try:
            self.ax.set_title(prop['title_R'],loc='right',fontsize=15)
        except:
            pass
        
        #--------------------------------------------------------------------------------------
        
        #Add plot credit
        text = self.plot_credit()
        self.add_credit(text)
        
        #Return axis if specified, otherwise display figure
        if ax != None or return_ax == True:
            return self.ax
        else:
            plt.show()
            plt.close()

<|MERGE_RESOLUTION|>--- conflicted
+++ resolved
@@ -1051,8 +1051,7 @@
         else:
             plt.show()
             plt.close()
-    
-<<<<<<< HEAD
+
     def plot_ensembles(self,forecast,storm_dict,fhr,prop_ensemble_members,prop_ensemble_mean,prop_gfs,prop_ellipse,prop_density,nens,
                        domain,ds,ax,return_ax,map_prop,save_path):
         
@@ -1324,10 +1323,7 @@
                 plt.show()
                 plt.close()
     
-    def plot_season(self,season,ax=None,return_ax=False,prop={},map_prop={}):
-=======
     def plot_season(self,season,domain=None,ax=None,return_ax=False,prop={},map_prop={}):
->>>>>>> 7afd1e81
         
         r"""
         Creates a plot of a single season.
